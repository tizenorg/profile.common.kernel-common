#include "../perf.h"
#include "util.h"
#include <sys/mman.h>

/*
 * XXX We need to find a better place for these things...
 */
bool perf_host  = true;
<<<<<<< HEAD
bool perf_guest = true;
=======
bool perf_guest = false;
>>>>>>> c16fa4f2

void event_attr_init(struct perf_event_attr *attr)
{
	if (!perf_host)
		attr->exclude_host  = 1;
	if (!perf_guest)
		attr->exclude_guest = 1;
}

int mkdir_p(char *path, mode_t mode)
{
	struct stat st;
	int err;
	char *d = path;

	if (*d != '/')
		return -1;

	if (stat(path, &st) == 0)
		return 0;

	while (*++d == '/');

	while ((d = strchr(d, '/'))) {
		*d = '\0';
		err = stat(path, &st) && mkdir(path, mode);
		*d++ = '/';
		if (err)
			return -1;
		while (*d == '/')
			++d;
	}
	return (stat(path, &st) && mkdir(path, mode)) ? -1 : 0;
}

static int slow_copyfile(const char *from, const char *to)
{
	int err = 0;
	char *line = NULL;
	size_t n;
	FILE *from_fp = fopen(from, "r"), *to_fp;

	if (from_fp == NULL)
		goto out;

	to_fp = fopen(to, "w");
	if (to_fp == NULL)
		goto out_fclose_from;

	while (getline(&line, &n, from_fp) > 0)
		if (fputs(line, to_fp) == EOF)
			goto out_fclose_to;
	err = 0;
out_fclose_to:
	fclose(to_fp);
	free(line);
out_fclose_from:
	fclose(from_fp);
out:
	return err;
}

int copyfile(const char *from, const char *to)
{
	int fromfd, tofd;
	struct stat st;
	void *addr;
	int err = -1;

	if (stat(from, &st))
		goto out;

	if (st.st_size == 0) /* /proc? do it slowly... */
		return slow_copyfile(from, to);

	fromfd = open(from, O_RDONLY);
	if (fromfd < 0)
		goto out;

	tofd = creat(to, 0755);
	if (tofd < 0)
		goto out_close_from;

	addr = mmap(NULL, st.st_size, PROT_READ, MAP_PRIVATE, fromfd, 0);
	if (addr == MAP_FAILED)
		goto out_close_to;

	if (write(tofd, addr, st.st_size) == st.st_size)
		err = 0;

	munmap(addr, st.st_size);
out_close_to:
	close(tofd);
	if (err)
		unlink(to);
out_close_from:
	close(fromfd);
out:
	return err;
}

unsigned long convert_unit(unsigned long value, char *unit)
{
	*unit = ' ';

	if (value > 1000) {
		value /= 1000;
		*unit = 'K';
	}

	if (value > 1000) {
		value /= 1000;
		*unit = 'M';
	}

	if (value > 1000) {
		value /= 1000;
		*unit = 'G';
	}

	return value;
}

int readn(int fd, void *buf, size_t n)
{
	void *buf_start = buf;

	while (n) {
		int ret = read(fd, buf, n);

		if (ret <= 0)
			return ret;

		n -= ret;
		buf += ret;
	}

	return buf - buf_start;
}<|MERGE_RESOLUTION|>--- conflicted
+++ resolved
@@ -6,11 +6,7 @@
  * XXX We need to find a better place for these things...
  */
 bool perf_host  = true;
-<<<<<<< HEAD
-bool perf_guest = true;
-=======
 bool perf_guest = false;
->>>>>>> c16fa4f2
 
 void event_attr_init(struct perf_event_attr *attr)
 {
