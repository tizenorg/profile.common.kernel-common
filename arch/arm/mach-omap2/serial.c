/*
 * arch/arm/mach-omap2/serial.c
 *
 * OMAP2 serial support.
 *
 * Copyright (C) 2005-2008 Nokia Corporation
 * Author: Paul Mundt <paul.mundt@nokia.com>
 *
 * Major rework for PM support by Kevin Hilman
 *
 * Based off of arch/arm/mach-omap/omap1/serial.c
 *
 * Copyright (C) 2009 Texas Instruments
 * Added OMAP4 support - Santosh Shilimkar <santosh.shilimkar@ti.com
 *
 * This file is subject to the terms and conditions of the GNU General Public
 * License. See the file "COPYING" in the main directory of this archive
 * for more details.
 */
#include <linux/kernel.h>
#include <linux/init.h>
#include <linux/serial_reg.h>
#include <linux/clk.h>
#include <linux/io.h>
#include <linux/delay.h>
#include <linux/platform_device.h>
#include <linux/slab.h>
#include <linux/serial_8250.h>
#include <linux/pm_runtime.h>
#include <linux/console.h>

#ifdef CONFIG_SERIAL_OMAP
#include <plat/omap-serial.h>
#endif

#include <plat/common.h>
#include <plat/board.h>
#include <plat/clock.h>
#include <plat/dma.h>
#include <plat/omap_hwmod.h>
#include <plat/omap_device.h>

#include "prm2xxx_3xxx.h"
#include "pm.h"
#include "cm2xxx_3xxx.h"
#include "prm-regbits-34xx.h"
#include "control.h"
#include "mux.h"

#define UART_OMAP_NO_EMPTY_FIFO_READ_IP_REV	0x52
#define UART_OMAP_WER		0x17	/* Wake-up enable register */

#define UART_ERRATA_FIFO_FULL_ABORT	(0x1 << 0)
#define UART_ERRATA_i202_MDR1_ACCESS	(0x1 << 1)

/*
 * NOTE: By default the serial timeout is disabled as it causes lost characters
 * over the serial ports. This means that the UART clocks will stay on until
 * disabled via sysfs. This also causes that any deeper omap sleep states are
 * blocked. 
 */
#define DEFAULT_TIMEOUT 0

#define MAX_UART_HWMOD_NAME_LEN		16

struct omap_uart_state {
	int num;
	int can_sleep;
	struct timer_list timer;
	u32 timeout;

	void __iomem *wk_st;
	void __iomem *wk_en;
	u32 wk_mask;
	u32 padconf;
	u32 dma_enabled;

	struct clk *ick;
	struct clk *fck;
	int clocked;

	int irq;
	int regshift;
	int irqflags;
	void __iomem *membase;
	resource_size_t mapbase;

	struct list_head node;
	struct omap_hwmod *oh;
	struct platform_device *pdev;

	u32 errata;
#if defined(CONFIG_ARCH_OMAP3) && defined(CONFIG_PM)
	int context_valid;

	/* Registers to be saved/restored for OFF-mode */
	u16 dll;
	u16 dlh;
	u16 ier;
	u16 sysc;
	u16 scr;
	u16 wer;
	u16 mcr;
#endif
};

static LIST_HEAD(uart_list);
static u8 num_uarts;

static inline unsigned int __serial_read_reg(struct uart_port *up,
					     int offset)
{
	offset <<= up->regshift;
	return (unsigned int)__raw_readb(up->membase + offset);
}

static inline unsigned int serial_read_reg(struct omap_uart_state *uart,
					   int offset)
{
	offset <<= uart->regshift;
	return (unsigned int)__raw_readb(uart->membase + offset);
}

static inline void __serial_write_reg(struct uart_port *up, int offset,
		int value)
{
	offset <<= up->regshift;
	__raw_writeb(value, up->membase + offset);
}

static inline void serial_write_reg(struct omap_uart_state *uart, int offset,
				    int value)
{
	offset <<= uart->regshift;
	__raw_writeb(value, uart->membase + offset);
}

/*
 * Internal UARTs need to be initialized for the 8250 autoconfig to work
 * properly. Note that the TX watermark initialization may not be needed
 * once the 8250.c watermark handling code is merged.
 */

static inline void __init omap_uart_reset(struct omap_uart_state *uart)
{
	serial_write_reg(uart, UART_OMAP_MDR1, UART_OMAP_MDR1_DISABLE);
	serial_write_reg(uart, UART_OMAP_SCR, 0x08);
	serial_write_reg(uart, UART_OMAP_MDR1, UART_OMAP_MDR1_16X_MODE);
}

#if defined(CONFIG_PM) && defined(CONFIG_ARCH_OMAP3)

/*
 * Work Around for Errata i202 (3430 - 1.12, 3630 - 1.6)
 * The access to uart register after MDR1 Access
 * causes UART to corrupt data.
 *
 * Need a delay =
 * 5 L4 clock cycles + 5 UART functional clock cycle (@48MHz = ~0.2uS)
 * give 10 times as much
 */
static void omap_uart_mdr1_errataset(struct omap_uart_state *uart, u8 mdr1_val,
		u8 fcr_val)
{
	u8 timeout = 255;

	serial_write_reg(uart, UART_OMAP_MDR1, mdr1_val);
	udelay(2);
	serial_write_reg(uart, UART_FCR, fcr_val | UART_FCR_CLEAR_XMIT |
			UART_FCR_CLEAR_RCVR);
	/*
	 * Wait for FIFO to empty: when empty, RX_FIFO_E bit is 0 and
	 * TX_FIFO_E bit is 1.
	 */
	while (UART_LSR_THRE != (serial_read_reg(uart, UART_LSR) &
				(UART_LSR_THRE | UART_LSR_DR))) {
		timeout--;
		if (!timeout) {
			/* Should *never* happen. we warn and carry on */
			dev_crit(&uart->pdev->dev, "Errata i202: timedout %x\n",
			serial_read_reg(uart, UART_LSR));
			break;
		}
		udelay(1);
	}
}

static void omap_uart_save_context(struct omap_uart_state *uart)
{
	u16 lcr = 0;

	if (!enable_off_mode)
		return;

	lcr = serial_read_reg(uart, UART_LCR);
	serial_write_reg(uart, UART_LCR, UART_LCR_CONF_MODE_B);
	uart->dll = serial_read_reg(uart, UART_DLL);
	uart->dlh = serial_read_reg(uart, UART_DLM);
	serial_write_reg(uart, UART_LCR, lcr);
	uart->ier = serial_read_reg(uart, UART_IER);
	uart->sysc = serial_read_reg(uart, UART_OMAP_SYSC);
	uart->scr = serial_read_reg(uart, UART_OMAP_SCR);
	uart->wer = serial_read_reg(uart, UART_OMAP_WER);
	serial_write_reg(uart, UART_LCR, UART_LCR_CONF_MODE_A);
	uart->mcr = serial_read_reg(uart, UART_MCR);
	serial_write_reg(uart, UART_LCR, lcr);

	uart->context_valid = 1;
}

static void omap_uart_restore_context(struct omap_uart_state *uart)
{
	u16 efr = 0;

	if (!enable_off_mode)
		return;

	if (!uart->context_valid)
		return;

	uart->context_valid = 0;

	if (uart->errata & UART_ERRATA_i202_MDR1_ACCESS)
		omap_uart_mdr1_errataset(uart, UART_OMAP_MDR1_DISABLE, 0xA0);
	else
		serial_write_reg(uart, UART_OMAP_MDR1, UART_OMAP_MDR1_DISABLE);

	serial_write_reg(uart, UART_LCR, UART_LCR_CONF_MODE_B);
	efr = serial_read_reg(uart, UART_EFR);
	serial_write_reg(uart, UART_EFR, UART_EFR_ECB);
	serial_write_reg(uart, UART_LCR, 0x0); /* Operational mode */
	serial_write_reg(uart, UART_IER, 0x0);
	serial_write_reg(uart, UART_LCR, UART_LCR_CONF_MODE_B);
	serial_write_reg(uart, UART_DLL, uart->dll);
	serial_write_reg(uart, UART_DLM, uart->dlh);
	serial_write_reg(uart, UART_LCR, 0x0); /* Operational mode */
	serial_write_reg(uart, UART_IER, uart->ier);
	serial_write_reg(uart, UART_LCR, UART_LCR_CONF_MODE_A);
	serial_write_reg(uart, UART_MCR, uart->mcr);
	serial_write_reg(uart, UART_LCR, UART_LCR_CONF_MODE_B);
	serial_write_reg(uart, UART_EFR, efr);
	serial_write_reg(uart, UART_LCR, UART_LCR_WLEN8);
	serial_write_reg(uart, UART_OMAP_SCR, uart->scr);
	serial_write_reg(uart, UART_OMAP_WER, uart->wer);
	serial_write_reg(uart, UART_OMAP_SYSC, uart->sysc);

	if (uart->errata & UART_ERRATA_i202_MDR1_ACCESS)
		omap_uart_mdr1_errataset(uart, UART_OMAP_MDR1_16X_MODE, 0xA1);
	else
		/* UART 16x mode */
		serial_write_reg(uart, UART_OMAP_MDR1,
				UART_OMAP_MDR1_16X_MODE);
}
#else
static inline void omap_uart_save_context(struct omap_uart_state *uart) {}
static inline void omap_uart_restore_context(struct omap_uart_state *uart) {}
#endif /* CONFIG_PM && CONFIG_ARCH_OMAP3 */

static inline void omap_uart_enable_clocks(struct omap_uart_state *uart)
{
	if (uart->clocked)
		return;

	omap_device_enable(uart->pdev);
	uart->clocked = 1;
	omap_uart_restore_context(uart);
}

#ifdef CONFIG_PM

static inline void omap_uart_disable_clocks(struct omap_uart_state *uart)
{
	if (!uart->clocked)
		return;

	omap_uart_save_context(uart);
	uart->clocked = 0;
	omap_device_idle(uart->pdev);
}

static void omap_uart_enable_wakeup(struct omap_uart_state *uart)
{
	/* Set wake-enable bit */
	if (uart->wk_en && uart->wk_mask) {
		u32 v = __raw_readl(uart->wk_en);
		v |= uart->wk_mask;
		__raw_writel(v, uart->wk_en);
	}

	/* Ensure IOPAD wake-enables are set */
	if (cpu_is_omap34xx() && uart->padconf) {
		u16 v = omap_ctrl_readw(uart->padconf);
		v |= OMAP3_PADCONF_WAKEUPENABLE0;
		omap_ctrl_writew(v, uart->padconf);
	}
}

static void omap_uart_disable_wakeup(struct omap_uart_state *uart)
{
	/* Clear wake-enable bit */
	if (uart->wk_en && uart->wk_mask) {
		u32 v = __raw_readl(uart->wk_en);
		v &= ~uart->wk_mask;
		__raw_writel(v, uart->wk_en);
	}

	/* Ensure IOPAD wake-enables are cleared */
	if (cpu_is_omap34xx() && uart->padconf) {
		u16 v = omap_ctrl_readw(uart->padconf);
		v &= ~OMAP3_PADCONF_WAKEUPENABLE0;
		omap_ctrl_writew(v, uart->padconf);
	}
}

static void omap_uart_smart_idle_enable(struct omap_uart_state *uart,
					       int enable)
{
	u8 idlemode;

	if (enable) {
		/**
		 * Errata 2.15: [UART]:Cannot Acknowledge Idle Requests
		 * in Smartidle Mode When Configured for DMA Operations.
		 */
		if (uart->dma_enabled)
			idlemode = HWMOD_IDLEMODE_FORCE;
		else
			idlemode = HWMOD_IDLEMODE_SMART;
	} else {
		idlemode = HWMOD_IDLEMODE_NO;
	}

	omap_hwmod_set_slave_idlemode(uart->oh, idlemode);
}

static void omap_uart_block_sleep(struct omap_uart_state *uart)
{
	omap_uart_enable_clocks(uart);

	omap_uart_smart_idle_enable(uart, 0);
	uart->can_sleep = 0;
	if (uart->timeout)
		mod_timer(&uart->timer, jiffies + uart->timeout);
	else
		del_timer(&uart->timer);
}

static void omap_uart_allow_sleep(struct omap_uart_state *uart)
{
	if (device_may_wakeup(&uart->pdev->dev))
		omap_uart_enable_wakeup(uart);
	else
		omap_uart_disable_wakeup(uart);

	if (!uart->clocked)
		return;

	omap_uart_smart_idle_enable(uart, 1);
	uart->can_sleep = 1;
	del_timer(&uart->timer);
}

static void omap_uart_idle_timer(unsigned long data)
{
	struct omap_uart_state *uart = (struct omap_uart_state *)data;

	omap_uart_allow_sleep(uart);
}

void omap_uart_prepare_idle(int num)
{
	struct omap_uart_state *uart;

	list_for_each_entry(uart, &uart_list, node) {
		if (num == uart->num && uart->can_sleep) {
			omap_uart_disable_clocks(uart);
			return;
		}
	}
}

void omap_uart_resume_idle(int num)
{
	struct omap_uart_state *uart;

	list_for_each_entry(uart, &uart_list, node) {
		if (num == uart->num && uart->can_sleep) {
			omap_uart_enable_clocks(uart);

			/* Check for IO pad wakeup */
			if (cpu_is_omap34xx() && uart->padconf) {
				u16 p = omap_ctrl_readw(uart->padconf);

				if (p & OMAP3_PADCONF_WAKEUPEVENT0)
					omap_uart_block_sleep(uart);
			}

			/* Check for normal UART wakeup */
			if (__raw_readl(uart->wk_st) & uart->wk_mask)
				omap_uart_block_sleep(uart);
			return;
		}
	}
}

void omap_uart_prepare_suspend(void)
{
	struct omap_uart_state *uart;

	list_for_each_entry(uart, &uart_list, node) {
		omap_uart_allow_sleep(uart);
	}
}

int omap_uart_can_sleep(void)
{
	struct omap_uart_state *uart;
	int can_sleep = 1;

	list_for_each_entry(uart, &uart_list, node) {
		if (!uart->clocked)
			continue;

		if (!uart->can_sleep) {
			can_sleep = 0;
			continue;
		}

		/* This UART can now safely sleep. */
		omap_uart_allow_sleep(uart);
	}

	return can_sleep;
}

/**
 * omap_uart_interrupt()
 *
 * This handler is used only to detect that *any* UART interrupt has
 * occurred.  It does _nothing_ to handle the interrupt.  Rather,
 * any UART interrupt will trigger the inactivity timer so the
 * UART will not idle or sleep for its timeout period.
 *
 **/
/* static int first_interrupt; */
static irqreturn_t omap_uart_interrupt(int irq, void *dev_id)
{
	struct omap_uart_state *uart = dev_id;

	omap_uart_block_sleep(uart);

	return IRQ_NONE;
}

static void omap_uart_idle_init(struct omap_uart_state *uart)
{
	int ret;

	uart->can_sleep = 0;
	uart->timeout = DEFAULT_TIMEOUT;
	setup_timer(&uart->timer, omap_uart_idle_timer,
		    (unsigned long) uart);
	if (uart->timeout)
		mod_timer(&uart->timer, jiffies + uart->timeout);
	omap_uart_smart_idle_enable(uart, 0);

	if (cpu_is_omap34xx() && !cpu_is_ti816x()) {
		u32 mod = (uart->num > 1) ? OMAP3430_PER_MOD : CORE_MOD;
		u32 wk_mask = 0;
		u32 padconf = 0;

		/* XXX These PRM accesses do not belong here */
		uart->wk_en = OMAP34XX_PRM_REGADDR(mod, PM_WKEN1);
		uart->wk_st = OMAP34XX_PRM_REGADDR(mod, PM_WKST1);
		switch (uart->num) {
		case 0:
			wk_mask = OMAP3430_ST_UART1_MASK;
			padconf = 0x182;
			break;
		case 1:
			wk_mask = OMAP3430_ST_UART2_MASK;
			padconf = 0x17a;
			break;
		case 2:
			wk_mask = OMAP3430_ST_UART3_MASK;
			padconf = 0x19e;
			break;
		case 3:
			wk_mask = OMAP3630_ST_UART4_MASK;
			padconf = 0x0d2;
			break;
		}
		uart->wk_mask = wk_mask;
		uart->padconf = padconf;
	} else if (cpu_is_omap24xx()) {
		u32 wk_mask = 0;
		u32 wk_en = PM_WKEN1, wk_st = PM_WKST1;

		switch (uart->num) {
		case 0:
			wk_mask = OMAP24XX_ST_UART1_MASK;
			break;
		case 1:
			wk_mask = OMAP24XX_ST_UART2_MASK;
			break;
		case 2:
			wk_en = OMAP24XX_PM_WKEN2;
			wk_st = OMAP24XX_PM_WKST2;
			wk_mask = OMAP24XX_ST_UART3_MASK;
			break;
		}
		uart->wk_mask = wk_mask;
		if (cpu_is_omap2430()) {
			uart->wk_en = OMAP2430_PRM_REGADDR(CORE_MOD, wk_en);
			uart->wk_st = OMAP2430_PRM_REGADDR(CORE_MOD, wk_st);
		} else if (cpu_is_omap2420()) {
			uart->wk_en = OMAP2420_PRM_REGADDR(CORE_MOD, wk_en);
			uart->wk_st = OMAP2420_PRM_REGADDR(CORE_MOD, wk_st);
		}
	} else {
		uart->wk_en = NULL;
		uart->wk_st = NULL;
		uart->wk_mask = 0;
		uart->padconf = 0;
	}

	uart->irqflags |= IRQF_SHARED;
	ret = request_threaded_irq(uart->irq, NULL, omap_uart_interrupt,
				   IRQF_SHARED, "serial idle", (void *)uart);
	WARN_ON(ret);
}

void omap_uart_enable_irqs(int enable)
{
	int ret;
	struct omap_uart_state *uart;

	list_for_each_entry(uart, &uart_list, node) {
		if (enable) {
			pm_runtime_put_sync(&uart->pdev->dev);
			ret = request_threaded_irq(uart->irq, NULL,
						   omap_uart_interrupt,
						   IRQF_SHARED,
						   "serial idle",
						   (void *)uart);
		} else {
			pm_runtime_get_noresume(&uart->pdev->dev);
			free_irq(uart->irq, (void *)uart);
		}
	}
}

static ssize_t sleep_timeout_show(struct device *dev,
				  struct device_attribute *attr,
				  char *buf)
{
	struct platform_device *pdev = to_platform_device(dev);
	struct omap_device *odev = to_omap_device(pdev);
	struct omap_uart_state *uart = odev->hwmods[0]->dev_attr;

	return sprintf(buf, "%u\n", uart->timeout / HZ);
}

static ssize_t sleep_timeout_store(struct device *dev,
				   struct device_attribute *attr,
				   const char *buf, size_t n)
{
	struct platform_device *pdev = to_platform_device(dev);
	struct omap_device *odev = to_omap_device(pdev);
	struct omap_uart_state *uart = odev->hwmods[0]->dev_attr;
	unsigned int value;

	if (sscanf(buf, "%u", &value) != 1) {
		dev_err(dev, "sleep_timeout_store: Invalid value\n");
		return -EINVAL;
	}

	uart->timeout = value * HZ;
	if (uart->timeout)
		mod_timer(&uart->timer, jiffies + uart->timeout);
	else
		/* A zero value means disable timeout feature */
		omap_uart_block_sleep(uart);

	return n;
}

static DEVICE_ATTR(sleep_timeout, 0644, sleep_timeout_show,
		sleep_timeout_store);
#define DEV_CREATE_FILE(dev, attr) WARN_ON(device_create_file(dev, attr))
#else
static inline void omap_uart_idle_init(struct omap_uart_state *uart) {}
static void omap_uart_block_sleep(struct omap_uart_state *uart)
{
	/* Needed to enable UART clocks when built without CONFIG_PM */
	omap_uart_enable_clocks(uart);
}
#define DEV_CREATE_FILE(dev, attr)
#endif /* CONFIG_PM */

#ifndef CONFIG_SERIAL_OMAP
/*
 * Override the default 8250 read handler: mem_serial_in()
 * Empty RX fifo read causes an abort on omap3630 and omap4
 * This function makes sure that an empty rx fifo is not read on these silicons
 * (OMAP1/2/3430 are not affected)
 */
static unsigned int serial_in_override(struct uart_port *up, int offset)
{
	if (UART_RX == offset) {
		unsigned int lsr;
		lsr = __serial_read_reg(up, UART_LSR);
		if (!(lsr & UART_LSR_DR))
			return -EPERM;
	}

	return __serial_read_reg(up, offset);
}

static void serial_out_override(struct uart_port *up, int offset, int value)
{
	unsigned int status, tmout = 10000;

	status = __serial_read_reg(up, UART_LSR);
	while (!(status & UART_LSR_THRE)) {
		/* Wait up to 10ms for the character(s) to be sent. */
		if (--tmout == 0)
			break;
		udelay(1);
		status = __serial_read_reg(up, UART_LSR);
	}
	__serial_write_reg(up, offset, value);
}
#endif

static int __init omap_serial_early_init(void)
{
	int i = 0;

	do {
		char oh_name[MAX_UART_HWMOD_NAME_LEN];
		struct omap_hwmod *oh;
		struct omap_uart_state *uart;

		snprintf(oh_name, MAX_UART_HWMOD_NAME_LEN,
			 "uart%d", i + 1);
		oh = omap_hwmod_lookup(oh_name);
		if (!oh)
			break;

		uart = kzalloc(sizeof(struct omap_uart_state), GFP_KERNEL);
		if (WARN_ON(!uart))
			return -ENODEV;

		uart->oh = oh;
		uart->num = i++;
		list_add_tail(&uart->node, &uart_list);
		num_uarts++;

		/*
		 * NOTE: omap_hwmod_setup*() has not yet been called,
		 *       so no hwmod functions will work yet.
		 */

		/*
		 * During UART early init, device need to be probed
		 * to determine SoC specific init before omap_device
		 * is ready.  Therefore, don't allow idle here
		 */
		uart->oh->flags |= HWMOD_INIT_NO_IDLE | HWMOD_INIT_NO_RESET;
	} while (1);

	return 0;
}
core_initcall(omap_serial_early_init);

/**
 * omap_serial_init_port() - initialize single serial port
 * @bdata: port specific board data pointer
 *
 * This function initialies serial driver for given port only.
 * Platforms can call this function instead of omap_serial_init()
 * if they don't plan to use all available UARTs as serial ports.
 *
 * Don't mix calls to omap_serial_init_port() and omap_serial_init(),
 * use only one of the two.
 */
void __init omap_serial_init_port(struct omap_board_data *bdata)
{
	struct omap_uart_state *uart;
	struct omap_hwmod *oh;
	struct platform_device *pdev;
	void *pdata = NULL;
	u32 pdata_size = 0;
	char *name;
#ifndef CONFIG_SERIAL_OMAP
	struct plat_serial8250_port ports[2] = {
		{},
		{.flags = 0},
	};
	struct plat_serial8250_port *p = &ports[0];
#else
	struct omap_uart_port_info omap_up;
#endif

	if (WARN_ON(!bdata))
		return;
	if (WARN_ON(bdata->id < 0))
		return;
	if (WARN_ON(bdata->id >= num_uarts))
		return;

	list_for_each_entry(uart, &uart_list, node)
		if (bdata->id == uart->num)
			break;

	oh = uart->oh;
	uart->dma_enabled = 0;
#ifndef CONFIG_SERIAL_OMAP
	name = "serial8250";

	/*
	 * !! 8250 driver does not use standard IORESOURCE* It
	 * has it's own custom pdata that can be taken from
	 * the hwmod resource data.  But, this needs to be
	 * done after the build.
	 *
	 * ?? does it have to be done before the register ??
	 * YES, because platform_device_data_add() copies
	 * pdata, it does not use a pointer.
	 */
	p->flags = UPF_BOOT_AUTOCONF;
	p->iotype = UPIO_MEM;
	p->regshift = 2;
	p->uartclk = OMAP24XX_BASE_BAUD * 16;
	p->irq = oh->mpu_irqs[0].irq;
	p->mapbase = oh->slaves[0]->addr->pa_start;
	p->membase = omap_hwmod_get_mpu_rt_va(oh);
	p->irqflags = IRQF_SHARED;
	p->private_data = uart;

	/*
	 * omap44xx, ti816x: Never read empty UART fifo
	 * omap3xxx: Never read empty UART fifo on UARTs
	 * with IP rev >=0x52
	 */
	uart->regshift = p->regshift;
	uart->membase = p->membase;
	if (cpu_is_omap44xx() || cpu_is_ti816x())
		uart->errata |= UART_ERRATA_FIFO_FULL_ABORT;
	else if ((serial_read_reg(uart, UART_OMAP_MVER) & 0xFF)
			>= UART_OMAP_NO_EMPTY_FIFO_READ_IP_REV)
		uart->errata |= UART_ERRATA_FIFO_FULL_ABORT;

	if (uart->errata & UART_ERRATA_FIFO_FULL_ABORT) {
		p->serial_in = serial_in_override;
		p->serial_out = serial_out_override;
	}

	pdata = &ports[0];
	pdata_size = 2 * sizeof(struct plat_serial8250_port);
#else

	name = DRIVER_NAME;

	omap_up.dma_enabled = uart->dma_enabled;
	omap_up.uartclk = OMAP24XX_BASE_BAUD * 16;
	omap_up.mapbase = oh->slaves[0]->addr->pa_start;
	omap_up.membase = omap_hwmod_get_mpu_rt_va(oh);
	omap_up.irqflags = IRQF_SHARED;
	omap_up.flags = UPF_BOOT_AUTOCONF | UPF_SHARE_IRQ;

	pdata = &omap_up;
	pdata_size = sizeof(struct omap_uart_port_info);
#endif

	if (WARN_ON(!oh))
		return;

	pdev = omap_device_build(name, uart->num, oh, pdata, pdata_size,
<<<<<<< HEAD
			       omap_uart_latency,
			       ARRAY_SIZE(omap_uart_latency), false);
=======
				 NULL, 0, false);
>>>>>>> df80442d
	WARN(IS_ERR(pdev), "Could not build omap_device for %s: %s.\n",
	     name, oh->name);

	omap_device_disable_idle_on_suspend(pdev);
	oh->mux = omap_hwmod_mux_init(bdata->pads, bdata->pads_cnt);

	uart->irq = oh->mpu_irqs[0].irq;
	uart->regshift = 2;
	uart->mapbase = oh->slaves[0]->addr->pa_start;
	uart->membase = omap_hwmod_get_mpu_rt_va(oh);
	uart->pdev = pdev;

	oh->dev_attr = uart;

	console_lock(); /* in case the earlycon is on the UART */

	/*
	 * Because of early UART probing, UART did not get idled
	 * on init.  Now that omap_device is ready, ensure full idle
	 * before doing omap_device_enable().
	 */
	omap_hwmod_idle(uart->oh);

	omap_device_enable(uart->pdev);
	omap_uart_idle_init(uart);
	omap_uart_reset(uart);
	omap_hwmod_enable_wakeup(uart->oh);
	omap_device_idle(uart->pdev);

	/*
	 * Need to block sleep long enough for interrupt driven
	 * driver to start.  Console driver is in polling mode
	 * so device needs to be kept enabled while polling driver
	 * is in use.
	 */
	if (uart->timeout)
		uart->timeout = (30 * HZ);
	omap_uart_block_sleep(uart);
	uart->timeout = DEFAULT_TIMEOUT;

	console_unlock();

	if ((cpu_is_omap34xx() && uart->padconf) ||
	    (uart->wk_en && uart->wk_mask)) {
		device_init_wakeup(&pdev->dev, true);
		DEV_CREATE_FILE(&pdev->dev, &dev_attr_sleep_timeout);
	}

	/* Enable the MDR1 errata for OMAP3 */
	if (cpu_is_omap34xx() && !cpu_is_ti816x())
		uart->errata |= UART_ERRATA_i202_MDR1_ACCESS;
}

/**
 * omap_serial_init() - initialize all supported serial ports
 *
 * Initializes all available UARTs as serial ports. Platforms
 * can call this function when they want to have default behaviour
 * for serial ports (e.g initialize them all as serial ports).
 */
void __init omap_serial_init(void)
{
	struct omap_uart_state *uart;
	struct omap_board_data bdata;

	list_for_each_entry(uart, &uart_list, node) {
		bdata.id = uart->num;
		bdata.flags = 0;
		bdata.pads = NULL;
		bdata.pads_cnt = 0;
		omap_serial_init_port(&bdata);

	}
}<|MERGE_RESOLUTION|>--- conflicted
+++ resolved
@@ -778,12 +778,7 @@
 		return;
 
 	pdev = omap_device_build(name, uart->num, oh, pdata, pdata_size,
-<<<<<<< HEAD
-			       omap_uart_latency,
-			       ARRAY_SIZE(omap_uart_latency), false);
-=======
 				 NULL, 0, false);
->>>>>>> df80442d
 	WARN(IS_ERR(pdev), "Could not build omap_device for %s: %s.\n",
 	     name, oh->name);
 
