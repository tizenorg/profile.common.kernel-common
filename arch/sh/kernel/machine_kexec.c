/*
 * machine_kexec.c - handle transition of Linux booting another kernel
 * Copyright (C) 2002-2003 Eric Biederman  <ebiederm@xmission.com>
 *
 * GameCube/ppc32 port Copyright (C) 2004 Albert Herranz
 * LANDISK/sh4 supported by kogiidena
 *
 * This source code is licensed under the GNU General Public License,
 * Version 2.  See the file COPYING for more details.
 */
#include <linux/mm.h>
#include <linux/kexec.h>
#include <linux/delay.h>
#include <linux/reboot.h>
#include <linux/numa.h>
#include <linux/ftrace.h>
#include <linux/suspend.h>
#include <linux/lmb.h>
#include <asm/pgtable.h>
#include <asm/pgalloc.h>
#include <asm/mmu_context.h>
#include <asm/io.h>
#include <asm/cacheflush.h>
#include <asm/sh_bios.h>
#include <asm/reboot.h>

typedef void (*relocate_new_kernel_t)(unsigned long indirection_page,
				      unsigned long reboot_code_buffer,
				      unsigned long start_address);

extern const unsigned char relocate_new_kernel[];
extern const unsigned int relocate_new_kernel_size;
extern void *vbr_base;

void native_machine_crash_shutdown(struct pt_regs *regs)
{
	/* Nothing to do for UP, but definitely broken for SMP.. */
}

/*
 * Do what every setup is needed on image and the
 * reboot code buffer to allow us to avoid allocations
 * later.
 */
int machine_kexec_prepare(struct kimage *image)
{
	return 0;
}

void machine_kexec_cleanup(struct kimage *image)
{
}

static void kexec_info(struct kimage *image)
{
        int i;
	printk("kexec information\n");
	for (i = 0; i < image->nr_segments; i++) {
	        printk("  segment[%d]: 0x%08x - 0x%08x (0x%08x)\n",
		       i,
		       (unsigned int)image->segment[i].mem,
		       (unsigned int)image->segment[i].mem +
				     image->segment[i].memsz,
		       (unsigned int)image->segment[i].memsz);
	}
	printk("  start     : 0x%08x\n\n", (unsigned int)image->start);
}

/*
 * Do not allocate memory (or fail in any way) in machine_kexec().
 * We are past the point of no return, committed to rebooting now.
 */
void machine_kexec(struct kimage *image)
{
	unsigned long page_list;
	unsigned long reboot_code_buffer;
	relocate_new_kernel_t rnk;
	unsigned long entry;
	unsigned long *ptr;
	int save_ftrace_enabled;

	/*
	 * Nicked from the mips version of machine_kexec():
	 * The generic kexec code builds a page list with physical
	 * addresses. Use phys_to_virt() to convert them to virtual.
	 */
	for (ptr = &image->head; (entry = *ptr) && !(entry & IND_DONE);
	     ptr = (entry & IND_INDIRECTION) ?
	       phys_to_virt(entry & PAGE_MASK) : ptr + 1) {
		if (*ptr & IND_SOURCE || *ptr & IND_INDIRECTION ||
		    *ptr & IND_DESTINATION)
			*ptr = (unsigned long) phys_to_virt(*ptr);
	}

#ifdef CONFIG_KEXEC_JUMP
	if (image->preserve_context)
		save_processor_state();
#endif

	save_ftrace_enabled = __ftrace_enabled_save();

	/* Interrupts aren't acceptable while we reboot */
	local_irq_disable();

	page_list = image->head;

	/* we need both effective and real address here */
	reboot_code_buffer =
			(unsigned long)page_address(image->control_code_page);

	/* copy our kernel relocation code to the control code page */
	memcpy((void *)reboot_code_buffer, relocate_new_kernel,
						relocate_new_kernel_size);

	kexec_info(image);
	flush_cache_all();

	sh_bios_vbr_reload();

	/* now call it */
	rnk = (relocate_new_kernel_t) reboot_code_buffer;
	(*rnk)(page_list, reboot_code_buffer,
	       (unsigned long)phys_to_virt(image->start));

#ifdef CONFIG_KEXEC_JUMP
	asm volatile("ldc %0, vbr" : : "r" (&vbr_base) : "memory");

	if (image->preserve_context)
		restore_processor_state();

	/* Convert page list back to physical addresses, what a mess. */
	for (ptr = &image->head; (entry = *ptr) && !(entry & IND_DONE);
	     ptr = (*ptr & IND_INDIRECTION) ?
	       phys_to_virt(*ptr & PAGE_MASK) : ptr + 1) {
		if (*ptr & IND_SOURCE || *ptr & IND_INDIRECTION ||
		    *ptr & IND_DESTINATION)
			*ptr = virt_to_phys(*ptr);
	}
#endif

	__ftrace_enabled_restore(save_ftrace_enabled);
}

void arch_crash_save_vmcoreinfo(void)
{
#ifdef CONFIG_NUMA
	VMCOREINFO_SYMBOL(node_data);
	VMCOREINFO_LENGTH(node_data, MAX_NUMNODES);
#endif
<<<<<<< HEAD
#ifdef CONFIG_X2TLB
	VMCOREINFO_CONFIG(X2TLB);
#endif
=======
}

void __init reserve_crashkernel(void)
{
	unsigned long long crash_size, crash_base;
	int ret;

	/* this is necessary because of lmb_phys_mem_size() */
	lmb_analyze();

	ret = parse_crashkernel(boot_command_line, lmb_phys_mem_size(),
			&crash_size, &crash_base);
	if (ret == 0 && crash_size > 0) {
		crashk_res.start = crash_base;
		crashk_res.end = crash_base + crash_size - 1;
	}

	if (crashk_res.end == crashk_res.start)
		goto disable;

	crash_size = PAGE_ALIGN(crashk_res.end - crashk_res.start + 1);
	if (!crashk_res.start) {
		unsigned long max = lmb_end_of_DRAM() - memory_limit;
		crashk_res.start = __lmb_alloc_base(crash_size, PAGE_SIZE, max);
		if (!crashk_res.start) {
			pr_err("crashkernel allocation failed\n");
			goto disable;
		}
	} else {
		ret = lmb_reserve(crashk_res.start, crash_size);
		if (unlikely(ret < 0)) {
			pr_err("crashkernel reservation failed - "
			       "memory is in use\n");
			goto disable;
		}
	}

	crashk_res.end = crashk_res.start + crash_size - 1;

	/*
	 * Crash kernel trumps memory limit
	 */
	if ((lmb_end_of_DRAM() - memory_limit) <= crashk_res.end) {
		memory_limit = 0;
		pr_info("Disabled memory limit for crashkernel\n");
	}

	pr_info("Reserving %ldMB of memory at 0x%08lx "
		"for crashkernel (System RAM: %ldMB)\n",
		(unsigned long)(crash_size >> 20),
		(unsigned long)(crashk_res.start),
		(unsigned long)(lmb_phys_mem_size() >> 20));

	return;

disable:
	crashk_res.start = crashk_res.end = 0;
>>>>>>> 21823259
}<|MERGE_RESOLUTION|>--- conflicted
+++ resolved
@@ -147,11 +147,9 @@
 	VMCOREINFO_SYMBOL(node_data);
 	VMCOREINFO_LENGTH(node_data, MAX_NUMNODES);
 #endif
-<<<<<<< HEAD
 #ifdef CONFIG_X2TLB
 	VMCOREINFO_CONFIG(X2TLB);
 #endif
-=======
 }
 
 void __init reserve_crashkernel(void)
@@ -209,5 +207,4 @@
 
 disable:
 	crashk_res.start = crashk_res.end = 0;
->>>>>>> 21823259
 }