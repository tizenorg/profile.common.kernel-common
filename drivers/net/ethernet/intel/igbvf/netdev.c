/*******************************************************************************

  Intel(R) 82576 Virtual Function Linux driver
  Copyright(c) 2009 - 2012 Intel Corporation.

  This program is free software; you can redistribute it and/or modify it
  under the terms and conditions of the GNU General Public License,
  version 2, as published by the Free Software Foundation.

  This program is distributed in the hope it will be useful, but WITHOUT
  ANY WARRANTY; without even the implied warranty of MERCHANTABILITY or
  FITNESS FOR A PARTICULAR PURPOSE.  See the GNU General Public License for
  more details.

  You should have received a copy of the GNU General Public License along with
  this program; if not, write to the Free Software Foundation, Inc.,
  51 Franklin St - Fifth Floor, Boston, MA 02110-1301 USA.

  The full GNU General Public License is included in this distribution in
  the file called "COPYING".

  Contact Information:
  e1000-devel Mailing List <e1000-devel@lists.sourceforge.net>
  Intel Corporation, 5200 N.E. Elam Young Parkway, Hillsboro, OR 97124-6497

*******************************************************************************/

#define pr_fmt(fmt) KBUILD_MODNAME ": " fmt

#include <linux/module.h>
#include <linux/types.h>
#include <linux/init.h>
#include <linux/pci.h>
#include <linux/vmalloc.h>
#include <linux/pagemap.h>
#include <linux/delay.h>
#include <linux/netdevice.h>
#include <linux/tcp.h>
#include <linux/ipv6.h>
#include <linux/slab.h>
#include <net/checksum.h>
#include <net/ip6_checksum.h>
#include <linux/mii.h>
#include <linux/ethtool.h>
#include <linux/if_vlan.h>
#include <linux/prefetch.h>

#include "igbvf.h"

#define DRV_VERSION "2.0.1-k"
char igbvf_driver_name[] = "igbvf";
const char igbvf_driver_version[] = DRV_VERSION;
static const char igbvf_driver_string[] =
		  "Intel(R) Gigabit Virtual Function Network Driver";
static const char igbvf_copyright[] =
		  "Copyright (c) 2009 - 2012 Intel Corporation.";
<<<<<<< HEAD
=======

#define DEFAULT_MSG_ENABLE (NETIF_MSG_DRV|NETIF_MSG_PROBE|NETIF_MSG_LINK)
static int debug = -1;
module_param(debug, int, 0);
MODULE_PARM_DESC(debug, "Debug level (0=none,...,16=all)");
>>>>>>> e9676695

static int igbvf_poll(struct napi_struct *napi, int budget);
static void igbvf_reset(struct igbvf_adapter *);
static void igbvf_set_interrupt_capability(struct igbvf_adapter *);
static void igbvf_reset_interrupt_capability(struct igbvf_adapter *);

static struct igbvf_info igbvf_vf_info = {
	.mac                    = e1000_vfadapt,
	.flags                  = 0,
	.pba                    = 10,
	.init_ops               = e1000_init_function_pointers_vf,
};

static struct igbvf_info igbvf_i350_vf_info = {
	.mac			= e1000_vfadapt_i350,
	.flags			= 0,
	.pba			= 10,
	.init_ops		= e1000_init_function_pointers_vf,
};

static const struct igbvf_info *igbvf_info_tbl[] = {
	[board_vf]              = &igbvf_vf_info,
	[board_i350_vf]		= &igbvf_i350_vf_info,
};

/**
 * igbvf_desc_unused - calculate if we have unused descriptors
 **/
static int igbvf_desc_unused(struct igbvf_ring *ring)
{
	if (ring->next_to_clean > ring->next_to_use)
		return ring->next_to_clean - ring->next_to_use - 1;

	return ring->count + ring->next_to_clean - ring->next_to_use - 1;
}

/**
 * igbvf_receive_skb - helper function to handle Rx indications
 * @adapter: board private structure
 * @status: descriptor status field as written by hardware
 * @vlan: descriptor vlan field as written by hardware (no le/be conversion)
 * @skb: pointer to sk_buff to be indicated to stack
 **/
static void igbvf_receive_skb(struct igbvf_adapter *adapter,
                              struct net_device *netdev,
                              struct sk_buff *skb,
                              u32 status, u16 vlan)
{
	if (status & E1000_RXD_STAT_VP) {
		u16 vid = le16_to_cpu(vlan) & E1000_RXD_SPC_VLAN_MASK;
		if (test_bit(vid, adapter->active_vlans))
			__vlan_hwaccel_put_tag(skb, vid);
	}
	netif_receive_skb(skb);
}

static inline void igbvf_rx_checksum_adv(struct igbvf_adapter *adapter,
                                         u32 status_err, struct sk_buff *skb)
{
	skb_checksum_none_assert(skb);

	/* Ignore Checksum bit is set or checksum is disabled through ethtool */
	if ((status_err & E1000_RXD_STAT_IXSM) ||
	    (adapter->flags & IGBVF_FLAG_RX_CSUM_DISABLED))
		return;

	/* TCP/UDP checksum error bit is set */
	if (status_err &
	    (E1000_RXDEXT_STATERR_TCPE | E1000_RXDEXT_STATERR_IPE)) {
		/* let the stack verify checksum errors */
		adapter->hw_csum_err++;
		return;
	}

	/* It must be a TCP or UDP packet with a valid checksum */
	if (status_err & (E1000_RXD_STAT_TCPCS | E1000_RXD_STAT_UDPCS))
		skb->ip_summed = CHECKSUM_UNNECESSARY;

	adapter->hw_csum_good++;
}

/**
 * igbvf_alloc_rx_buffers - Replace used receive buffers; packet split
 * @rx_ring: address of ring structure to repopulate
 * @cleaned_count: number of buffers to repopulate
 **/
static void igbvf_alloc_rx_buffers(struct igbvf_ring *rx_ring,
                                   int cleaned_count)
{
	struct igbvf_adapter *adapter = rx_ring->adapter;
	struct net_device *netdev = adapter->netdev;
	struct pci_dev *pdev = adapter->pdev;
	union e1000_adv_rx_desc *rx_desc;
	struct igbvf_buffer *buffer_info;
	struct sk_buff *skb;
	unsigned int i;
	int bufsz;

	i = rx_ring->next_to_use;
	buffer_info = &rx_ring->buffer_info[i];

	if (adapter->rx_ps_hdr_size)
		bufsz = adapter->rx_ps_hdr_size;
	else
		bufsz = adapter->rx_buffer_len;

	while (cleaned_count--) {
		rx_desc = IGBVF_RX_DESC_ADV(*rx_ring, i);

		if (adapter->rx_ps_hdr_size && !buffer_info->page_dma) {
			if (!buffer_info->page) {
				buffer_info->page = alloc_page(GFP_ATOMIC);
				if (!buffer_info->page) {
					adapter->alloc_rx_buff_failed++;
					goto no_buffers;
				}
				buffer_info->page_offset = 0;
			} else {
				buffer_info->page_offset ^= PAGE_SIZE / 2;
			}
			buffer_info->page_dma =
				dma_map_page(&pdev->dev, buffer_info->page,
				             buffer_info->page_offset,
				             PAGE_SIZE / 2,
					     DMA_FROM_DEVICE);
		}

		if (!buffer_info->skb) {
			skb = netdev_alloc_skb_ip_align(netdev, bufsz);
			if (!skb) {
				adapter->alloc_rx_buff_failed++;
				goto no_buffers;
			}

			buffer_info->skb = skb;
			buffer_info->dma = dma_map_single(&pdev->dev, skb->data,
			                                  bufsz,
							  DMA_FROM_DEVICE);
		}
		/* Refresh the desc even if buffer_addrs didn't change because
		 * each write-back erases this info. */
		if (adapter->rx_ps_hdr_size) {
			rx_desc->read.pkt_addr =
			     cpu_to_le64(buffer_info->page_dma);
			rx_desc->read.hdr_addr = cpu_to_le64(buffer_info->dma);
		} else {
			rx_desc->read.pkt_addr =
			     cpu_to_le64(buffer_info->dma);
			rx_desc->read.hdr_addr = 0;
		}

		i++;
		if (i == rx_ring->count)
			i = 0;
		buffer_info = &rx_ring->buffer_info[i];
	}

no_buffers:
	if (rx_ring->next_to_use != i) {
		rx_ring->next_to_use = i;
		if (i == 0)
			i = (rx_ring->count - 1);
		else
			i--;

		/* Force memory writes to complete before letting h/w
		 * know there are new descriptors to fetch.  (Only
		 * applicable for weak-ordered memory model archs,
		 * such as IA-64). */
		wmb();
		writel(i, adapter->hw.hw_addr + rx_ring->tail);
	}
}

/**
 * igbvf_clean_rx_irq - Send received data up the network stack; legacy
 * @adapter: board private structure
 *
 * the return value indicates whether actual cleaning was done, there
 * is no guarantee that everything was cleaned
 **/
static bool igbvf_clean_rx_irq(struct igbvf_adapter *adapter,
                               int *work_done, int work_to_do)
{
	struct igbvf_ring *rx_ring = adapter->rx_ring;
	struct net_device *netdev = adapter->netdev;
	struct pci_dev *pdev = adapter->pdev;
	union e1000_adv_rx_desc *rx_desc, *next_rxd;
	struct igbvf_buffer *buffer_info, *next_buffer;
	struct sk_buff *skb;
	bool cleaned = false;
	int cleaned_count = 0;
	unsigned int total_bytes = 0, total_packets = 0;
	unsigned int i;
	u32 length, hlen, staterr;

	i = rx_ring->next_to_clean;
	rx_desc = IGBVF_RX_DESC_ADV(*rx_ring, i);
	staterr = le32_to_cpu(rx_desc->wb.upper.status_error);

	while (staterr & E1000_RXD_STAT_DD) {
		if (*work_done >= work_to_do)
			break;
		(*work_done)++;
		rmb(); /* read descriptor and rx_buffer_info after status DD */

		buffer_info = &rx_ring->buffer_info[i];

		/* HW will not DMA in data larger than the given buffer, even
		 * if it parses the (NFS, of course) header to be larger.  In
		 * that case, it fills the header buffer and spills the rest
		 * into the page.
		 */
		hlen = (le16_to_cpu(rx_desc->wb.lower.lo_dword.hs_rss.hdr_info) &
		  E1000_RXDADV_HDRBUFLEN_MASK) >> E1000_RXDADV_HDRBUFLEN_SHIFT;
		if (hlen > adapter->rx_ps_hdr_size)
			hlen = adapter->rx_ps_hdr_size;

		length = le16_to_cpu(rx_desc->wb.upper.length);
		cleaned = true;
		cleaned_count++;

		skb = buffer_info->skb;
		prefetch(skb->data - NET_IP_ALIGN);
		buffer_info->skb = NULL;
		if (!adapter->rx_ps_hdr_size) {
			dma_unmap_single(&pdev->dev, buffer_info->dma,
			                 adapter->rx_buffer_len,
					 DMA_FROM_DEVICE);
			buffer_info->dma = 0;
			skb_put(skb, length);
			goto send_up;
		}

		if (!skb_shinfo(skb)->nr_frags) {
			dma_unmap_single(&pdev->dev, buffer_info->dma,
			                 adapter->rx_ps_hdr_size,
					 DMA_FROM_DEVICE);
			skb_put(skb, hlen);
		}

		if (length) {
			dma_unmap_page(&pdev->dev, buffer_info->page_dma,
			               PAGE_SIZE / 2,
				       DMA_FROM_DEVICE);
			buffer_info->page_dma = 0;

			skb_fill_page_desc(skb, skb_shinfo(skb)->nr_frags,
			                   buffer_info->page,
			                   buffer_info->page_offset,
			                   length);

			if ((adapter->rx_buffer_len > (PAGE_SIZE / 2)) ||
			    (page_count(buffer_info->page) != 1))
				buffer_info->page = NULL;
			else
				get_page(buffer_info->page);

			skb->len += length;
			skb->data_len += length;
			skb->truesize += PAGE_SIZE / 2;
		}
send_up:
		i++;
		if (i == rx_ring->count)
			i = 0;
		next_rxd = IGBVF_RX_DESC_ADV(*rx_ring, i);
		prefetch(next_rxd);
		next_buffer = &rx_ring->buffer_info[i];

		if (!(staterr & E1000_RXD_STAT_EOP)) {
			buffer_info->skb = next_buffer->skb;
			buffer_info->dma = next_buffer->dma;
			next_buffer->skb = skb;
			next_buffer->dma = 0;
			goto next_desc;
		}

		if (staterr & E1000_RXDEXT_ERR_FRAME_ERR_MASK) {
			dev_kfree_skb_irq(skb);
			goto next_desc;
		}

		total_bytes += skb->len;
		total_packets++;

		igbvf_rx_checksum_adv(adapter, staterr, skb);

		skb->protocol = eth_type_trans(skb, netdev);

		igbvf_receive_skb(adapter, netdev, skb, staterr,
		                  rx_desc->wb.upper.vlan);

next_desc:
		rx_desc->wb.upper.status_error = 0;

		/* return some buffers to hardware, one at a time is too slow */
		if (cleaned_count >= IGBVF_RX_BUFFER_WRITE) {
			igbvf_alloc_rx_buffers(rx_ring, cleaned_count);
			cleaned_count = 0;
		}

		/* use prefetched values */
		rx_desc = next_rxd;
		buffer_info = next_buffer;

		staterr = le32_to_cpu(rx_desc->wb.upper.status_error);
	}

	rx_ring->next_to_clean = i;
	cleaned_count = igbvf_desc_unused(rx_ring);

	if (cleaned_count)
		igbvf_alloc_rx_buffers(rx_ring, cleaned_count);

	adapter->total_rx_packets += total_packets;
	adapter->total_rx_bytes += total_bytes;
	adapter->net_stats.rx_bytes += total_bytes;
	adapter->net_stats.rx_packets += total_packets;
	return cleaned;
}

static void igbvf_put_txbuf(struct igbvf_adapter *adapter,
                            struct igbvf_buffer *buffer_info)
{
	if (buffer_info->dma) {
		if (buffer_info->mapped_as_page)
			dma_unmap_page(&adapter->pdev->dev,
				       buffer_info->dma,
				       buffer_info->length,
				       DMA_TO_DEVICE);
		else
			dma_unmap_single(&adapter->pdev->dev,
					 buffer_info->dma,
					 buffer_info->length,
					 DMA_TO_DEVICE);
		buffer_info->dma = 0;
	}
	if (buffer_info->skb) {
		dev_kfree_skb_any(buffer_info->skb);
		buffer_info->skb = NULL;
	}
	buffer_info->time_stamp = 0;
}

/**
 * igbvf_setup_tx_resources - allocate Tx resources (Descriptors)
 * @adapter: board private structure
 *
 * Return 0 on success, negative on failure
 **/
int igbvf_setup_tx_resources(struct igbvf_adapter *adapter,
                             struct igbvf_ring *tx_ring)
{
	struct pci_dev *pdev = adapter->pdev;
	int size;

	size = sizeof(struct igbvf_buffer) * tx_ring->count;
	tx_ring->buffer_info = vzalloc(size);
	if (!tx_ring->buffer_info)
		goto err;

	/* round up to nearest 4K */
	tx_ring->size = tx_ring->count * sizeof(union e1000_adv_tx_desc);
	tx_ring->size = ALIGN(tx_ring->size, 4096);

	tx_ring->desc = dma_alloc_coherent(&pdev->dev, tx_ring->size,
					   &tx_ring->dma, GFP_KERNEL);

	if (!tx_ring->desc)
		goto err;

	tx_ring->adapter = adapter;
	tx_ring->next_to_use = 0;
	tx_ring->next_to_clean = 0;

	return 0;
err:
	vfree(tx_ring->buffer_info);
	dev_err(&adapter->pdev->dev,
	        "Unable to allocate memory for the transmit descriptor ring\n");
	return -ENOMEM;
}

/**
 * igbvf_setup_rx_resources - allocate Rx resources (Descriptors)
 * @adapter: board private structure
 *
 * Returns 0 on success, negative on failure
 **/
int igbvf_setup_rx_resources(struct igbvf_adapter *adapter,
			     struct igbvf_ring *rx_ring)
{
	struct pci_dev *pdev = adapter->pdev;
	int size, desc_len;

	size = sizeof(struct igbvf_buffer) * rx_ring->count;
	rx_ring->buffer_info = vzalloc(size);
	if (!rx_ring->buffer_info)
		goto err;

	desc_len = sizeof(union e1000_adv_rx_desc);

	/* Round up to nearest 4K */
	rx_ring->size = rx_ring->count * desc_len;
	rx_ring->size = ALIGN(rx_ring->size, 4096);

	rx_ring->desc = dma_alloc_coherent(&pdev->dev, rx_ring->size,
					   &rx_ring->dma, GFP_KERNEL);

	if (!rx_ring->desc)
		goto err;

	rx_ring->next_to_clean = 0;
	rx_ring->next_to_use = 0;

	rx_ring->adapter = adapter;

	return 0;

err:
	vfree(rx_ring->buffer_info);
	rx_ring->buffer_info = NULL;
	dev_err(&adapter->pdev->dev,
	        "Unable to allocate memory for the receive descriptor ring\n");
	return -ENOMEM;
}

/**
 * igbvf_clean_tx_ring - Free Tx Buffers
 * @tx_ring: ring to be cleaned
 **/
static void igbvf_clean_tx_ring(struct igbvf_ring *tx_ring)
{
	struct igbvf_adapter *adapter = tx_ring->adapter;
	struct igbvf_buffer *buffer_info;
	unsigned long size;
	unsigned int i;

	if (!tx_ring->buffer_info)
		return;

	/* Free all the Tx ring sk_buffs */
	for (i = 0; i < tx_ring->count; i++) {
		buffer_info = &tx_ring->buffer_info[i];
		igbvf_put_txbuf(adapter, buffer_info);
	}

	size = sizeof(struct igbvf_buffer) * tx_ring->count;
	memset(tx_ring->buffer_info, 0, size);

	/* Zero out the descriptor ring */
	memset(tx_ring->desc, 0, tx_ring->size);

	tx_ring->next_to_use = 0;
	tx_ring->next_to_clean = 0;

	writel(0, adapter->hw.hw_addr + tx_ring->head);
	writel(0, adapter->hw.hw_addr + tx_ring->tail);
}

/**
 * igbvf_free_tx_resources - Free Tx Resources per Queue
 * @tx_ring: ring to free resources from
 *
 * Free all transmit software resources
 **/
void igbvf_free_tx_resources(struct igbvf_ring *tx_ring)
{
	struct pci_dev *pdev = tx_ring->adapter->pdev;

	igbvf_clean_tx_ring(tx_ring);

	vfree(tx_ring->buffer_info);
	tx_ring->buffer_info = NULL;

	dma_free_coherent(&pdev->dev, tx_ring->size, tx_ring->desc,
			  tx_ring->dma);

	tx_ring->desc = NULL;
}

/**
 * igbvf_clean_rx_ring - Free Rx Buffers per Queue
 * @adapter: board private structure
 **/
static void igbvf_clean_rx_ring(struct igbvf_ring *rx_ring)
{
	struct igbvf_adapter *adapter = rx_ring->adapter;
	struct igbvf_buffer *buffer_info;
	struct pci_dev *pdev = adapter->pdev;
	unsigned long size;
	unsigned int i;

	if (!rx_ring->buffer_info)
		return;

	/* Free all the Rx ring sk_buffs */
	for (i = 0; i < rx_ring->count; i++) {
		buffer_info = &rx_ring->buffer_info[i];
		if (buffer_info->dma) {
			if (adapter->rx_ps_hdr_size){
				dma_unmap_single(&pdev->dev, buffer_info->dma,
				                 adapter->rx_ps_hdr_size,
						 DMA_FROM_DEVICE);
			} else {
				dma_unmap_single(&pdev->dev, buffer_info->dma,
				                 adapter->rx_buffer_len,
						 DMA_FROM_DEVICE);
			}
			buffer_info->dma = 0;
		}

		if (buffer_info->skb) {
			dev_kfree_skb(buffer_info->skb);
			buffer_info->skb = NULL;
		}

		if (buffer_info->page) {
			if (buffer_info->page_dma)
				dma_unmap_page(&pdev->dev,
					       buffer_info->page_dma,
				               PAGE_SIZE / 2,
					       DMA_FROM_DEVICE);
			put_page(buffer_info->page);
			buffer_info->page = NULL;
			buffer_info->page_dma = 0;
			buffer_info->page_offset = 0;
		}
	}

	size = sizeof(struct igbvf_buffer) * rx_ring->count;
	memset(rx_ring->buffer_info, 0, size);

	/* Zero out the descriptor ring */
	memset(rx_ring->desc, 0, rx_ring->size);

	rx_ring->next_to_clean = 0;
	rx_ring->next_to_use = 0;

	writel(0, adapter->hw.hw_addr + rx_ring->head);
	writel(0, adapter->hw.hw_addr + rx_ring->tail);
}

/**
 * igbvf_free_rx_resources - Free Rx Resources
 * @rx_ring: ring to clean the resources from
 *
 * Free all receive software resources
 **/

void igbvf_free_rx_resources(struct igbvf_ring *rx_ring)
{
	struct pci_dev *pdev = rx_ring->adapter->pdev;

	igbvf_clean_rx_ring(rx_ring);

	vfree(rx_ring->buffer_info);
	rx_ring->buffer_info = NULL;

	dma_free_coherent(&pdev->dev, rx_ring->size, rx_ring->desc,
	                  rx_ring->dma);
	rx_ring->desc = NULL;
}

/**
 * igbvf_update_itr - update the dynamic ITR value based on statistics
 * @adapter: pointer to adapter
 * @itr_setting: current adapter->itr
 * @packets: the number of packets during this measurement interval
 * @bytes: the number of bytes during this measurement interval
 *
 *      Stores a new ITR value based on packets and byte
 *      counts during the last interrupt.  The advantage of per interrupt
 *      computation is faster updates and more accurate ITR for the current
 *      traffic pattern.  Constants in this function were computed
 *      based on theoretical maximum wire speed and thresholds were set based
 *      on testing data as well as attempting to minimize response time
 *      while increasing bulk throughput.
 **/
static enum latency_range igbvf_update_itr(struct igbvf_adapter *adapter,
					   enum latency_range itr_setting,
					   int packets, int bytes)
{
	enum latency_range retval = itr_setting;

	if (packets == 0)
		goto update_itr_done;

	switch (itr_setting) {
	case lowest_latency:
		/* handle TSO and jumbo frames */
		if (bytes/packets > 8000)
			retval = bulk_latency;
		else if ((packets < 5) && (bytes > 512))
			retval = low_latency;
		break;
	case low_latency:  /* 50 usec aka 20000 ints/s */
		if (bytes > 10000) {
			/* this if handles the TSO accounting */
			if (bytes/packets > 8000)
				retval = bulk_latency;
			else if ((packets < 10) || ((bytes/packets) > 1200))
				retval = bulk_latency;
			else if ((packets > 35))
				retval = lowest_latency;
		} else if (bytes/packets > 2000) {
			retval = bulk_latency;
		} else if (packets <= 2 && bytes < 512) {
			retval = lowest_latency;
		}
		break;
	case bulk_latency: /* 250 usec aka 4000 ints/s */
		if (bytes > 25000) {
			if (packets > 35)
				retval = low_latency;
		} else if (bytes < 6000) {
			retval = low_latency;
		}
		break;
	default:
		break;
	}

update_itr_done:
	return retval;
}

static int igbvf_range_to_itr(enum latency_range current_range)
{
	int new_itr;

	switch (current_range) {
	/* counts and packets in update_itr are dependent on these numbers */
	case lowest_latency:
		new_itr = IGBVF_70K_ITR;
		break;
	case low_latency:
		new_itr = IGBVF_20K_ITR;
		break;
	case bulk_latency:
		new_itr = IGBVF_4K_ITR;
		break;
	default:
		new_itr = IGBVF_START_ITR;
		break;
	}
	return new_itr;
}

static void igbvf_set_itr(struct igbvf_adapter *adapter)
{
	u32 new_itr;

	adapter->tx_ring->itr_range =
			igbvf_update_itr(adapter,
					 adapter->tx_ring->itr_val,
					 adapter->total_tx_packets,
					 adapter->total_tx_bytes);

	/* conservative mode (itr 3) eliminates the lowest_latency setting */
	if (adapter->requested_itr == 3 &&
	    adapter->tx_ring->itr_range == lowest_latency)
		adapter->tx_ring->itr_range = low_latency;

	new_itr = igbvf_range_to_itr(adapter->tx_ring->itr_range);


	if (new_itr != adapter->tx_ring->itr_val) {
		u32 current_itr = adapter->tx_ring->itr_val;
		/*
		 * this attempts to bias the interrupt rate towards Bulk
		 * by adding intermediate steps when interrupt rate is
		 * increasing
		 */
		new_itr = new_itr > current_itr ?
			     min(current_itr + (new_itr >> 2), new_itr) :
			     new_itr;
		adapter->tx_ring->itr_val = new_itr;

		adapter->tx_ring->set_itr = 1;
	}

	adapter->rx_ring->itr_range =
			igbvf_update_itr(adapter, adapter->rx_ring->itr_val,
					 adapter->total_rx_packets,
					 adapter->total_rx_bytes);
	if (adapter->requested_itr == 3 &&
	    adapter->rx_ring->itr_range == lowest_latency)
		adapter->rx_ring->itr_range = low_latency;

	new_itr = igbvf_range_to_itr(adapter->rx_ring->itr_range);

	if (new_itr != adapter->rx_ring->itr_val) {
		u32 current_itr = adapter->rx_ring->itr_val;
		new_itr = new_itr > current_itr ?
			     min(current_itr + (new_itr >> 2), new_itr) :
			     new_itr;
		adapter->rx_ring->itr_val = new_itr;

		adapter->rx_ring->set_itr = 1;
	}
}

/**
 * igbvf_clean_tx_irq - Reclaim resources after transmit completes
 * @adapter: board private structure
 * returns true if ring is completely cleaned
 **/
static bool igbvf_clean_tx_irq(struct igbvf_ring *tx_ring)
{
	struct igbvf_adapter *adapter = tx_ring->adapter;
	struct net_device *netdev = adapter->netdev;
	struct igbvf_buffer *buffer_info;
	struct sk_buff *skb;
	union e1000_adv_tx_desc *tx_desc, *eop_desc;
	unsigned int total_bytes = 0, total_packets = 0;
	unsigned int i, eop, count = 0;
	bool cleaned = false;

	i = tx_ring->next_to_clean;
	eop = tx_ring->buffer_info[i].next_to_watch;
	eop_desc = IGBVF_TX_DESC_ADV(*tx_ring, eop);

	while ((eop_desc->wb.status & cpu_to_le32(E1000_TXD_STAT_DD)) &&
	       (count < tx_ring->count)) {
		rmb();	/* read buffer_info after eop_desc status */
		for (cleaned = false; !cleaned; count++) {
			tx_desc = IGBVF_TX_DESC_ADV(*tx_ring, i);
			buffer_info = &tx_ring->buffer_info[i];
			cleaned = (i == eop);
			skb = buffer_info->skb;

			if (skb) {
				unsigned int segs, bytecount;

				/* gso_segs is currently only valid for tcp */
				segs = skb_shinfo(skb)->gso_segs ?: 1;
				/* multiply data chunks by size of headers */
				bytecount = ((segs - 1) * skb_headlen(skb)) +
				            skb->len;
				total_packets += segs;
				total_bytes += bytecount;
			}

			igbvf_put_txbuf(adapter, buffer_info);
			tx_desc->wb.status = 0;

			i++;
			if (i == tx_ring->count)
				i = 0;
		}
		eop = tx_ring->buffer_info[i].next_to_watch;
		eop_desc = IGBVF_TX_DESC_ADV(*tx_ring, eop);
	}

	tx_ring->next_to_clean = i;

	if (unlikely(count &&
	             netif_carrier_ok(netdev) &&
	             igbvf_desc_unused(tx_ring) >= IGBVF_TX_QUEUE_WAKE)) {
		/* Make sure that anybody stopping the queue after this
		 * sees the new next_to_clean.
		 */
		smp_mb();
		if (netif_queue_stopped(netdev) &&
		    !(test_bit(__IGBVF_DOWN, &adapter->state))) {
			netif_wake_queue(netdev);
			++adapter->restart_queue;
		}
	}

	adapter->net_stats.tx_bytes += total_bytes;
	adapter->net_stats.tx_packets += total_packets;
	return count < tx_ring->count;
}

static irqreturn_t igbvf_msix_other(int irq, void *data)
{
	struct net_device *netdev = data;
	struct igbvf_adapter *adapter = netdev_priv(netdev);
	struct e1000_hw *hw = &adapter->hw;

	adapter->int_counter1++;

	netif_carrier_off(netdev);
	hw->mac.get_link_status = 1;
	if (!test_bit(__IGBVF_DOWN, &adapter->state))
		mod_timer(&adapter->watchdog_timer, jiffies + 1);

	ew32(EIMS, adapter->eims_other);

	return IRQ_HANDLED;
}

static irqreturn_t igbvf_intr_msix_tx(int irq, void *data)
{
	struct net_device *netdev = data;
	struct igbvf_adapter *adapter = netdev_priv(netdev);
	struct e1000_hw *hw = &adapter->hw;
	struct igbvf_ring *tx_ring = adapter->tx_ring;

	if (tx_ring->set_itr) {
		writel(tx_ring->itr_val,
		       adapter->hw.hw_addr + tx_ring->itr_register);
		adapter->tx_ring->set_itr = 0;
	}

	adapter->total_tx_bytes = 0;
	adapter->total_tx_packets = 0;

	/* auto mask will automatically reenable the interrupt when we write
	 * EICS */
	if (!igbvf_clean_tx_irq(tx_ring))
		/* Ring was not completely cleaned, so fire another interrupt */
		ew32(EICS, tx_ring->eims_value);
	else
		ew32(EIMS, tx_ring->eims_value);

	return IRQ_HANDLED;
}

static irqreturn_t igbvf_intr_msix_rx(int irq, void *data)
{
	struct net_device *netdev = data;
	struct igbvf_adapter *adapter = netdev_priv(netdev);

	adapter->int_counter0++;

	/* Write the ITR value calculated at the end of the
	 * previous interrupt.
	 */
	if (adapter->rx_ring->set_itr) {
		writel(adapter->rx_ring->itr_val,
		       adapter->hw.hw_addr + adapter->rx_ring->itr_register);
		adapter->rx_ring->set_itr = 0;
	}

	if (napi_schedule_prep(&adapter->rx_ring->napi)) {
		adapter->total_rx_bytes = 0;
		adapter->total_rx_packets = 0;
		__napi_schedule(&adapter->rx_ring->napi);
	}

	return IRQ_HANDLED;
}

#define IGBVF_NO_QUEUE -1

static void igbvf_assign_vector(struct igbvf_adapter *adapter, int rx_queue,
                                int tx_queue, int msix_vector)
{
	struct e1000_hw *hw = &adapter->hw;
	u32 ivar, index;

	/* 82576 uses a table-based method for assigning vectors.
	   Each queue has a single entry in the table to which we write
	   a vector number along with a "valid" bit.  Sadly, the layout
	   of the table is somewhat counterintuitive. */
	if (rx_queue > IGBVF_NO_QUEUE) {
		index = (rx_queue >> 1);
		ivar = array_er32(IVAR0, index);
		if (rx_queue & 0x1) {
			/* vector goes into third byte of register */
			ivar = ivar & 0xFF00FFFF;
			ivar |= (msix_vector | E1000_IVAR_VALID) << 16;
		} else {
			/* vector goes into low byte of register */
			ivar = ivar & 0xFFFFFF00;
			ivar |= msix_vector | E1000_IVAR_VALID;
		}
		adapter->rx_ring[rx_queue].eims_value = 1 << msix_vector;
		array_ew32(IVAR0, index, ivar);
	}
	if (tx_queue > IGBVF_NO_QUEUE) {
		index = (tx_queue >> 1);
		ivar = array_er32(IVAR0, index);
		if (tx_queue & 0x1) {
			/* vector goes into high byte of register */
			ivar = ivar & 0x00FFFFFF;
			ivar |= (msix_vector | E1000_IVAR_VALID) << 24;
		} else {
			/* vector goes into second byte of register */
			ivar = ivar & 0xFFFF00FF;
			ivar |= (msix_vector | E1000_IVAR_VALID) << 8;
		}
		adapter->tx_ring[tx_queue].eims_value = 1 << msix_vector;
		array_ew32(IVAR0, index, ivar);
	}
}

/**
 * igbvf_configure_msix - Configure MSI-X hardware
 *
 * igbvf_configure_msix sets up the hardware to properly
 * generate MSI-X interrupts.
 **/
static void igbvf_configure_msix(struct igbvf_adapter *adapter)
{
	u32 tmp;
	struct e1000_hw *hw = &adapter->hw;
	struct igbvf_ring *tx_ring = adapter->tx_ring;
	struct igbvf_ring *rx_ring = adapter->rx_ring;
	int vector = 0;

	adapter->eims_enable_mask = 0;

	igbvf_assign_vector(adapter, IGBVF_NO_QUEUE, 0, vector++);
	adapter->eims_enable_mask |= tx_ring->eims_value;
	writel(tx_ring->itr_val, hw->hw_addr + tx_ring->itr_register);
	igbvf_assign_vector(adapter, 0, IGBVF_NO_QUEUE, vector++);
	adapter->eims_enable_mask |= rx_ring->eims_value;
	writel(rx_ring->itr_val, hw->hw_addr + rx_ring->itr_register);

	/* set vector for other causes, i.e. link changes */

	tmp = (vector++ | E1000_IVAR_VALID);

	ew32(IVAR_MISC, tmp);

	adapter->eims_enable_mask = (1 << (vector)) - 1;
	adapter->eims_other = 1 << (vector - 1);
	e1e_flush();
}

static void igbvf_reset_interrupt_capability(struct igbvf_adapter *adapter)
{
	if (adapter->msix_entries) {
		pci_disable_msix(adapter->pdev);
		kfree(adapter->msix_entries);
		adapter->msix_entries = NULL;
	}
}

/**
 * igbvf_set_interrupt_capability - set MSI or MSI-X if supported
 *
 * Attempt to configure interrupts using the best available
 * capabilities of the hardware and kernel.
 **/
static void igbvf_set_interrupt_capability(struct igbvf_adapter *adapter)
{
	int err = -ENOMEM;
	int i;

	/* we allocate 3 vectors, 1 for tx, 1 for rx, one for pf messages */
	adapter->msix_entries = kcalloc(3, sizeof(struct msix_entry),
	                                GFP_KERNEL);
	if (adapter->msix_entries) {
		for (i = 0; i < 3; i++)
			adapter->msix_entries[i].entry = i;

		err = pci_enable_msix(adapter->pdev,
		                      adapter->msix_entries, 3);
	}

	if (err) {
		/* MSI-X failed */
		dev_err(&adapter->pdev->dev,
		        "Failed to initialize MSI-X interrupts.\n");
		igbvf_reset_interrupt_capability(adapter);
	}
}

/**
 * igbvf_request_msix - Initialize MSI-X interrupts
 *
 * igbvf_request_msix allocates MSI-X vectors and requests interrupts from the
 * kernel.
 **/
static int igbvf_request_msix(struct igbvf_adapter *adapter)
{
	struct net_device *netdev = adapter->netdev;
	int err = 0, vector = 0;

	if (strlen(netdev->name) < (IFNAMSIZ - 5)) {
		sprintf(adapter->tx_ring->name, "%s-tx-0", netdev->name);
		sprintf(adapter->rx_ring->name, "%s-rx-0", netdev->name);
	} else {
		memcpy(adapter->tx_ring->name, netdev->name, IFNAMSIZ);
		memcpy(adapter->rx_ring->name, netdev->name, IFNAMSIZ);
	}

	err = request_irq(adapter->msix_entries[vector].vector,
	                  igbvf_intr_msix_tx, 0, adapter->tx_ring->name,
	                  netdev);
	if (err)
		goto out;

	adapter->tx_ring->itr_register = E1000_EITR(vector);
	adapter->tx_ring->itr_val = adapter->current_itr;
	vector++;

	err = request_irq(adapter->msix_entries[vector].vector,
	                  igbvf_intr_msix_rx, 0, adapter->rx_ring->name,
	                  netdev);
	if (err)
		goto out;

	adapter->rx_ring->itr_register = E1000_EITR(vector);
	adapter->rx_ring->itr_val = adapter->current_itr;
	vector++;

	err = request_irq(adapter->msix_entries[vector].vector,
	                  igbvf_msix_other, 0, netdev->name, netdev);
	if (err)
		goto out;

	igbvf_configure_msix(adapter);
	return 0;
out:
	return err;
}

/**
 * igbvf_alloc_queues - Allocate memory for all rings
 * @adapter: board private structure to initialize
 **/
static int __devinit igbvf_alloc_queues(struct igbvf_adapter *adapter)
{
	struct net_device *netdev = adapter->netdev;

	adapter->tx_ring = kzalloc(sizeof(struct igbvf_ring), GFP_KERNEL);
	if (!adapter->tx_ring)
		return -ENOMEM;

	adapter->rx_ring = kzalloc(sizeof(struct igbvf_ring), GFP_KERNEL);
	if (!adapter->rx_ring) {
		kfree(adapter->tx_ring);
		return -ENOMEM;
	}

	netif_napi_add(netdev, &adapter->rx_ring->napi, igbvf_poll, 64);

	return 0;
}

/**
 * igbvf_request_irq - initialize interrupts
 *
 * Attempts to configure interrupts using the best available
 * capabilities of the hardware and kernel.
 **/
static int igbvf_request_irq(struct igbvf_adapter *adapter)
{
	int err = -1;

	/* igbvf supports msi-x only */
	if (adapter->msix_entries)
		err = igbvf_request_msix(adapter);

	if (!err)
		return err;

	dev_err(&adapter->pdev->dev,
	        "Unable to allocate interrupt, Error: %d\n", err);

	return err;
}

static void igbvf_free_irq(struct igbvf_adapter *adapter)
{
	struct net_device *netdev = adapter->netdev;
	int vector;

	if (adapter->msix_entries) {
		for (vector = 0; vector < 3; vector++)
			free_irq(adapter->msix_entries[vector].vector, netdev);
	}
}

/**
 * igbvf_irq_disable - Mask off interrupt generation on the NIC
 **/
static void igbvf_irq_disable(struct igbvf_adapter *adapter)
{
	struct e1000_hw *hw = &adapter->hw;

	ew32(EIMC, ~0);

	if (adapter->msix_entries)
		ew32(EIAC, 0);
}

/**
 * igbvf_irq_enable - Enable default interrupt generation settings
 **/
static void igbvf_irq_enable(struct igbvf_adapter *adapter)
{
	struct e1000_hw *hw = &adapter->hw;

	ew32(EIAC, adapter->eims_enable_mask);
	ew32(EIAM, adapter->eims_enable_mask);
	ew32(EIMS, adapter->eims_enable_mask);
}

/**
 * igbvf_poll - NAPI Rx polling callback
 * @napi: struct associated with this polling callback
 * @budget: amount of packets driver is allowed to process this poll
 **/
static int igbvf_poll(struct napi_struct *napi, int budget)
{
	struct igbvf_ring *rx_ring = container_of(napi, struct igbvf_ring, napi);
	struct igbvf_adapter *adapter = rx_ring->adapter;
	struct e1000_hw *hw = &adapter->hw;
	int work_done = 0;

	igbvf_clean_rx_irq(adapter, &work_done, budget);

	/* If not enough Rx work done, exit the polling mode */
	if (work_done < budget) {
		napi_complete(napi);

		if (adapter->requested_itr & 3)
			igbvf_set_itr(adapter);

		if (!test_bit(__IGBVF_DOWN, &adapter->state))
			ew32(EIMS, adapter->rx_ring->eims_value);
	}

	return work_done;
}

/**
 * igbvf_set_rlpml - set receive large packet maximum length
 * @adapter: board private structure
 *
 * Configure the maximum size of packets that will be received
 */
static void igbvf_set_rlpml(struct igbvf_adapter *adapter)
{
	int max_frame_size;
	struct e1000_hw *hw = &adapter->hw;

	max_frame_size = adapter->max_frame_size + VLAN_TAG_SIZE;
	e1000_rlpml_set_vf(hw, max_frame_size);
}

static int igbvf_vlan_rx_add_vid(struct net_device *netdev, u16 vid)
{
	struct igbvf_adapter *adapter = netdev_priv(netdev);
	struct e1000_hw *hw = &adapter->hw;

	if (hw->mac.ops.set_vfta(hw, vid, true)) {
		dev_err(&adapter->pdev->dev, "Failed to add vlan id %d\n", vid);
		return -EINVAL;
	}
	set_bit(vid, adapter->active_vlans);
	return 0;
}

static int igbvf_vlan_rx_kill_vid(struct net_device *netdev, u16 vid)
{
	struct igbvf_adapter *adapter = netdev_priv(netdev);
	struct e1000_hw *hw = &adapter->hw;

	if (hw->mac.ops.set_vfta(hw, vid, false)) {
		dev_err(&adapter->pdev->dev,
		        "Failed to remove vlan id %d\n", vid);
		return -EINVAL;
	}
	clear_bit(vid, adapter->active_vlans);
	return 0;
}

static void igbvf_restore_vlan(struct igbvf_adapter *adapter)
{
	u16 vid;

	for_each_set_bit(vid, adapter->active_vlans, VLAN_N_VID)
		igbvf_vlan_rx_add_vid(adapter->netdev, vid);
}

/**
 * igbvf_configure_tx - Configure Transmit Unit after Reset
 * @adapter: board private structure
 *
 * Configure the Tx unit of the MAC after a reset.
 **/
static void igbvf_configure_tx(struct igbvf_adapter *adapter)
{
	struct e1000_hw *hw = &adapter->hw;
	struct igbvf_ring *tx_ring = adapter->tx_ring;
	u64 tdba;
	u32 txdctl, dca_txctrl;

	/* disable transmits */
	txdctl = er32(TXDCTL(0));
	ew32(TXDCTL(0), txdctl & ~E1000_TXDCTL_QUEUE_ENABLE);
	e1e_flush();
	msleep(10);

	/* Setup the HW Tx Head and Tail descriptor pointers */
	ew32(TDLEN(0), tx_ring->count * sizeof(union e1000_adv_tx_desc));
	tdba = tx_ring->dma;
	ew32(TDBAL(0), (tdba & DMA_BIT_MASK(32)));
	ew32(TDBAH(0), (tdba >> 32));
	ew32(TDH(0), 0);
	ew32(TDT(0), 0);
	tx_ring->head = E1000_TDH(0);
	tx_ring->tail = E1000_TDT(0);

	/* Turn off Relaxed Ordering on head write-backs.  The writebacks
	 * MUST be delivered in order or it will completely screw up
	 * our bookeeping.
	 */
	dca_txctrl = er32(DCA_TXCTRL(0));
	dca_txctrl &= ~E1000_DCA_TXCTRL_TX_WB_RO_EN;
	ew32(DCA_TXCTRL(0), dca_txctrl);

	/* enable transmits */
	txdctl |= E1000_TXDCTL_QUEUE_ENABLE;
	ew32(TXDCTL(0), txdctl);

	/* Setup Transmit Descriptor Settings for eop descriptor */
	adapter->txd_cmd = E1000_ADVTXD_DCMD_EOP | E1000_ADVTXD_DCMD_IFCS;

	/* enable Report Status bit */
	adapter->txd_cmd |= E1000_ADVTXD_DCMD_RS;
}

/**
 * igbvf_setup_srrctl - configure the receive control registers
 * @adapter: Board private structure
 **/
static void igbvf_setup_srrctl(struct igbvf_adapter *adapter)
{
	struct e1000_hw *hw = &adapter->hw;
	u32 srrctl = 0;

	srrctl &= ~(E1000_SRRCTL_DESCTYPE_MASK |
	            E1000_SRRCTL_BSIZEHDR_MASK |
	            E1000_SRRCTL_BSIZEPKT_MASK);

	/* Enable queue drop to avoid head of line blocking */
	srrctl |= E1000_SRRCTL_DROP_EN;

	/* Setup buffer sizes */
	srrctl |= ALIGN(adapter->rx_buffer_len, 1024) >>
	          E1000_SRRCTL_BSIZEPKT_SHIFT;

	if (adapter->rx_buffer_len < 2048) {
		adapter->rx_ps_hdr_size = 0;
		srrctl |= E1000_SRRCTL_DESCTYPE_ADV_ONEBUF;
	} else {
		adapter->rx_ps_hdr_size = 128;
		srrctl |= adapter->rx_ps_hdr_size <<
		          E1000_SRRCTL_BSIZEHDRSIZE_SHIFT;
		srrctl |= E1000_SRRCTL_DESCTYPE_HDR_SPLIT_ALWAYS;
	}

	ew32(SRRCTL(0), srrctl);
}

/**
 * igbvf_configure_rx - Configure Receive Unit after Reset
 * @adapter: board private structure
 *
 * Configure the Rx unit of the MAC after a reset.
 **/
static void igbvf_configure_rx(struct igbvf_adapter *adapter)
{
	struct e1000_hw *hw = &adapter->hw;
	struct igbvf_ring *rx_ring = adapter->rx_ring;
	u64 rdba;
	u32 rdlen, rxdctl;

	/* disable receives */
	rxdctl = er32(RXDCTL(0));
	ew32(RXDCTL(0), rxdctl & ~E1000_RXDCTL_QUEUE_ENABLE);
	e1e_flush();
	msleep(10);

	rdlen = rx_ring->count * sizeof(union e1000_adv_rx_desc);

	/*
	 * Setup the HW Rx Head and Tail Descriptor Pointers and
	 * the Base and Length of the Rx Descriptor Ring
	 */
	rdba = rx_ring->dma;
	ew32(RDBAL(0), (rdba & DMA_BIT_MASK(32)));
	ew32(RDBAH(0), (rdba >> 32));
	ew32(RDLEN(0), rx_ring->count * sizeof(union e1000_adv_rx_desc));
	rx_ring->head = E1000_RDH(0);
	rx_ring->tail = E1000_RDT(0);
	ew32(RDH(0), 0);
	ew32(RDT(0), 0);

	rxdctl |= E1000_RXDCTL_QUEUE_ENABLE;
	rxdctl &= 0xFFF00000;
	rxdctl |= IGBVF_RX_PTHRESH;
	rxdctl |= IGBVF_RX_HTHRESH << 8;
	rxdctl |= IGBVF_RX_WTHRESH << 16;

	igbvf_set_rlpml(adapter);

	/* enable receives */
	ew32(RXDCTL(0), rxdctl);
}

/**
 * igbvf_set_multi - Multicast and Promiscuous mode set
 * @netdev: network interface device structure
 *
 * The set_multi entry point is called whenever the multicast address
 * list or the network interface flags are updated.  This routine is
 * responsible for configuring the hardware for proper multicast,
 * promiscuous mode, and all-multi behavior.
 **/
static void igbvf_set_multi(struct net_device *netdev)
{
	struct igbvf_adapter *adapter = netdev_priv(netdev);
	struct e1000_hw *hw = &adapter->hw;
	struct netdev_hw_addr *ha;
	u8  *mta_list = NULL;
	int i;

	if (!netdev_mc_empty(netdev)) {
		mta_list = kmalloc(netdev_mc_count(netdev) * 6, GFP_ATOMIC);
		if (!mta_list) {
			dev_err(&adapter->pdev->dev,
			        "failed to allocate multicast filter list\n");
			return;
		}
	}

	/* prepare a packed array of only addresses. */
	i = 0;
	netdev_for_each_mc_addr(ha, netdev)
		memcpy(mta_list + (i++ * ETH_ALEN), ha->addr, ETH_ALEN);

	hw->mac.ops.update_mc_addr_list(hw, mta_list, i, 0, 0);
	kfree(mta_list);
}

/**
 * igbvf_configure - configure the hardware for Rx and Tx
 * @adapter: private board structure
 **/
static void igbvf_configure(struct igbvf_adapter *adapter)
{
	igbvf_set_multi(adapter->netdev);

	igbvf_restore_vlan(adapter);

	igbvf_configure_tx(adapter);
	igbvf_setup_srrctl(adapter);
	igbvf_configure_rx(adapter);
	igbvf_alloc_rx_buffers(adapter->rx_ring,
	                       igbvf_desc_unused(adapter->rx_ring));
}

/* igbvf_reset - bring the hardware into a known good state
 *
 * This function boots the hardware and enables some settings that
 * require a configuration cycle of the hardware - those cannot be
 * set/changed during runtime. After reset the device needs to be
 * properly configured for Rx, Tx etc.
 */
static void igbvf_reset(struct igbvf_adapter *adapter)
{
	struct e1000_mac_info *mac = &adapter->hw.mac;
	struct net_device *netdev = adapter->netdev;
	struct e1000_hw *hw = &adapter->hw;

	/* Allow time for pending master requests to run */
	if (mac->ops.reset_hw(hw))
		dev_err(&adapter->pdev->dev, "PF still resetting\n");

	mac->ops.init_hw(hw);

	if (is_valid_ether_addr(adapter->hw.mac.addr)) {
		memcpy(netdev->dev_addr, adapter->hw.mac.addr,
		       netdev->addr_len);
		memcpy(netdev->perm_addr, adapter->hw.mac.addr,
		       netdev->addr_len);
	}

	adapter->last_reset = jiffies;
}

int igbvf_up(struct igbvf_adapter *adapter)
{
	struct e1000_hw *hw = &adapter->hw;

	/* hardware has been reset, we need to reload some things */
	igbvf_configure(adapter);

	clear_bit(__IGBVF_DOWN, &adapter->state);

	napi_enable(&adapter->rx_ring->napi);
	if (adapter->msix_entries)
		igbvf_configure_msix(adapter);

	/* Clear any pending interrupts. */
	er32(EICR);
	igbvf_irq_enable(adapter);

	/* start the watchdog */
	hw->mac.get_link_status = 1;
	mod_timer(&adapter->watchdog_timer, jiffies + 1);


	return 0;
}

void igbvf_down(struct igbvf_adapter *adapter)
{
	struct net_device *netdev = adapter->netdev;
	struct e1000_hw *hw = &adapter->hw;
	u32 rxdctl, txdctl;

	/*
	 * signal that we're down so the interrupt handler does not
	 * reschedule our watchdog timer
	 */
	set_bit(__IGBVF_DOWN, &adapter->state);

	/* disable receives in the hardware */
	rxdctl = er32(RXDCTL(0));
	ew32(RXDCTL(0), rxdctl & ~E1000_RXDCTL_QUEUE_ENABLE);

	netif_stop_queue(netdev);

	/* disable transmits in the hardware */
	txdctl = er32(TXDCTL(0));
	ew32(TXDCTL(0), txdctl & ~E1000_TXDCTL_QUEUE_ENABLE);

	/* flush both disables and wait for them to finish */
	e1e_flush();
	msleep(10);

	napi_disable(&adapter->rx_ring->napi);

	igbvf_irq_disable(adapter);

	del_timer_sync(&adapter->watchdog_timer);

	netif_carrier_off(netdev);

	/* record the stats before reset*/
	igbvf_update_stats(adapter);

	adapter->link_speed = 0;
	adapter->link_duplex = 0;

	igbvf_reset(adapter);
	igbvf_clean_tx_ring(adapter->tx_ring);
	igbvf_clean_rx_ring(adapter->rx_ring);
}

void igbvf_reinit_locked(struct igbvf_adapter *adapter)
{
	might_sleep();
	while (test_and_set_bit(__IGBVF_RESETTING, &adapter->state))
		msleep(1);
	igbvf_down(adapter);
	igbvf_up(adapter);
	clear_bit(__IGBVF_RESETTING, &adapter->state);
}

/**
 * igbvf_sw_init - Initialize general software structures (struct igbvf_adapter)
 * @adapter: board private structure to initialize
 *
 * igbvf_sw_init initializes the Adapter private data structure.
 * Fields are initialized based on PCI device information and
 * OS network device settings (MTU size).
 **/
static int __devinit igbvf_sw_init(struct igbvf_adapter *adapter)
{
	struct net_device *netdev = adapter->netdev;
	s32 rc;

	adapter->rx_buffer_len = ETH_FRAME_LEN + VLAN_HLEN + ETH_FCS_LEN;
	adapter->rx_ps_hdr_size = 0;
	adapter->max_frame_size = netdev->mtu + ETH_HLEN + ETH_FCS_LEN;
	adapter->min_frame_size = ETH_ZLEN + ETH_FCS_LEN;

	adapter->tx_int_delay = 8;
	adapter->tx_abs_int_delay = 32;
	adapter->rx_int_delay = 0;
	adapter->rx_abs_int_delay = 8;
	adapter->requested_itr = 3;
	adapter->current_itr = IGBVF_START_ITR;

	/* Set various function pointers */
	adapter->ei->init_ops(&adapter->hw);

	rc = adapter->hw.mac.ops.init_params(&adapter->hw);
	if (rc)
		return rc;

	rc = adapter->hw.mbx.ops.init_params(&adapter->hw);
	if (rc)
		return rc;

	igbvf_set_interrupt_capability(adapter);

	if (igbvf_alloc_queues(adapter))
		return -ENOMEM;

	spin_lock_init(&adapter->tx_queue_lock);

	/* Explicitly disable IRQ since the NIC can be in any state. */
	igbvf_irq_disable(adapter);

	spin_lock_init(&adapter->stats_lock);

	set_bit(__IGBVF_DOWN, &adapter->state);
	return 0;
}

static void igbvf_initialize_last_counter_stats(struct igbvf_adapter *adapter)
{
	struct e1000_hw *hw = &adapter->hw;

	adapter->stats.last_gprc = er32(VFGPRC);
	adapter->stats.last_gorc = er32(VFGORC);
	adapter->stats.last_gptc = er32(VFGPTC);
	adapter->stats.last_gotc = er32(VFGOTC);
	adapter->stats.last_mprc = er32(VFMPRC);
	adapter->stats.last_gotlbc = er32(VFGOTLBC);
	adapter->stats.last_gptlbc = er32(VFGPTLBC);
	adapter->stats.last_gorlbc = er32(VFGORLBC);
	adapter->stats.last_gprlbc = er32(VFGPRLBC);

	adapter->stats.base_gprc = er32(VFGPRC);
	adapter->stats.base_gorc = er32(VFGORC);
	adapter->stats.base_gptc = er32(VFGPTC);
	adapter->stats.base_gotc = er32(VFGOTC);
	adapter->stats.base_mprc = er32(VFMPRC);
	adapter->stats.base_gotlbc = er32(VFGOTLBC);
	adapter->stats.base_gptlbc = er32(VFGPTLBC);
	adapter->stats.base_gorlbc = er32(VFGORLBC);
	adapter->stats.base_gprlbc = er32(VFGPRLBC);
}

/**
 * igbvf_open - Called when a network interface is made active
 * @netdev: network interface device structure
 *
 * Returns 0 on success, negative value on failure
 *
 * The open entry point is called when a network interface is made
 * active by the system (IFF_UP).  At this point all resources needed
 * for transmit and receive operations are allocated, the interrupt
 * handler is registered with the OS, the watchdog timer is started,
 * and the stack is notified that the interface is ready.
 **/
static int igbvf_open(struct net_device *netdev)
{
	struct igbvf_adapter *adapter = netdev_priv(netdev);
	struct e1000_hw *hw = &adapter->hw;
	int err;

	/* disallow open during test */
	if (test_bit(__IGBVF_TESTING, &adapter->state))
		return -EBUSY;

	/* allocate transmit descriptors */
	err = igbvf_setup_tx_resources(adapter, adapter->tx_ring);
	if (err)
		goto err_setup_tx;

	/* allocate receive descriptors */
	err = igbvf_setup_rx_resources(adapter, adapter->rx_ring);
	if (err)
		goto err_setup_rx;

	/*
	 * before we allocate an interrupt, we must be ready to handle it.
	 * Setting DEBUG_SHIRQ in the kernel makes it fire an interrupt
	 * as soon as we call pci_request_irq, so we have to setup our
	 * clean_rx handler before we do so.
	 */
	igbvf_configure(adapter);

	err = igbvf_request_irq(adapter);
	if (err)
		goto err_req_irq;

	/* From here on the code is the same as igbvf_up() */
	clear_bit(__IGBVF_DOWN, &adapter->state);

	napi_enable(&adapter->rx_ring->napi);

	/* clear any pending interrupts */
	er32(EICR);

	igbvf_irq_enable(adapter);

	/* start the watchdog */
	hw->mac.get_link_status = 1;
	mod_timer(&adapter->watchdog_timer, jiffies + 1);

	return 0;

err_req_irq:
	igbvf_free_rx_resources(adapter->rx_ring);
err_setup_rx:
	igbvf_free_tx_resources(adapter->tx_ring);
err_setup_tx:
	igbvf_reset(adapter);

	return err;
}

/**
 * igbvf_close - Disables a network interface
 * @netdev: network interface device structure
 *
 * Returns 0, this is not allowed to fail
 *
 * The close entry point is called when an interface is de-activated
 * by the OS.  The hardware is still under the drivers control, but
 * needs to be disabled.  A global MAC reset is issued to stop the
 * hardware, and all transmit and receive resources are freed.
 **/
static int igbvf_close(struct net_device *netdev)
{
	struct igbvf_adapter *adapter = netdev_priv(netdev);

	WARN_ON(test_bit(__IGBVF_RESETTING, &adapter->state));
	igbvf_down(adapter);

	igbvf_free_irq(adapter);

	igbvf_free_tx_resources(adapter->tx_ring);
	igbvf_free_rx_resources(adapter->rx_ring);

	return 0;
}
/**
 * igbvf_set_mac - Change the Ethernet Address of the NIC
 * @netdev: network interface device structure
 * @p: pointer to an address structure
 *
 * Returns 0 on success, negative on failure
 **/
static int igbvf_set_mac(struct net_device *netdev, void *p)
{
	struct igbvf_adapter *adapter = netdev_priv(netdev);
	struct e1000_hw *hw = &adapter->hw;
	struct sockaddr *addr = p;

	if (!is_valid_ether_addr(addr->sa_data))
		return -EADDRNOTAVAIL;

	memcpy(hw->mac.addr, addr->sa_data, netdev->addr_len);

	hw->mac.ops.rar_set(hw, hw->mac.addr, 0);

	if (memcmp(addr->sa_data, hw->mac.addr, 6))
		return -EADDRNOTAVAIL;

	memcpy(netdev->dev_addr, addr->sa_data, netdev->addr_len);
	netdev->addr_assign_type &= ~NET_ADDR_RANDOM;

	return 0;
}

#define UPDATE_VF_COUNTER(reg, name)                                    \
	{                                                               \
		u32 current_counter = er32(reg);                        \
		if (current_counter < adapter->stats.last_##name)       \
			adapter->stats.name += 0x100000000LL;           \
		adapter->stats.last_##name = current_counter;           \
		adapter->stats.name &= 0xFFFFFFFF00000000LL;            \
		adapter->stats.name |= current_counter;                 \
	}

/**
 * igbvf_update_stats - Update the board statistics counters
 * @adapter: board private structure
**/
void igbvf_update_stats(struct igbvf_adapter *adapter)
{
	struct e1000_hw *hw = &adapter->hw;
	struct pci_dev *pdev = adapter->pdev;

	/*
	 * Prevent stats update while adapter is being reset, link is down
	 * or if the pci connection is down.
	 */
	if (adapter->link_speed == 0)
		return;

	if (test_bit(__IGBVF_RESETTING, &adapter->state))
		return;

	if (pci_channel_offline(pdev))
		return;

	UPDATE_VF_COUNTER(VFGPRC, gprc);
	UPDATE_VF_COUNTER(VFGORC, gorc);
	UPDATE_VF_COUNTER(VFGPTC, gptc);
	UPDATE_VF_COUNTER(VFGOTC, gotc);
	UPDATE_VF_COUNTER(VFMPRC, mprc);
	UPDATE_VF_COUNTER(VFGOTLBC, gotlbc);
	UPDATE_VF_COUNTER(VFGPTLBC, gptlbc);
	UPDATE_VF_COUNTER(VFGORLBC, gorlbc);
	UPDATE_VF_COUNTER(VFGPRLBC, gprlbc);

	/* Fill out the OS statistics structure */
	adapter->net_stats.multicast = adapter->stats.mprc;
}

static void igbvf_print_link_info(struct igbvf_adapter *adapter)
{
	dev_info(&adapter->pdev->dev, "Link is Up %d Mbps %s Duplex\n",
		 adapter->link_speed,
		 adapter->link_duplex == FULL_DUPLEX ? "Full" : "Half");
}

static bool igbvf_has_link(struct igbvf_adapter *adapter)
{
	struct e1000_hw *hw = &adapter->hw;
	s32 ret_val = E1000_SUCCESS;
	bool link_active;

	/* If interface is down, stay link down */
	if (test_bit(__IGBVF_DOWN, &adapter->state))
		return false;

	ret_val = hw->mac.ops.check_for_link(hw);
	link_active = !hw->mac.get_link_status;

	/* if check for link returns error we will need to reset */
	if (ret_val && time_after(jiffies, adapter->last_reset + (10 * HZ)))
		schedule_work(&adapter->reset_task);

	return link_active;
}

/**
 * igbvf_watchdog - Timer Call-back
 * @data: pointer to adapter cast into an unsigned long
 **/
static void igbvf_watchdog(unsigned long data)
{
	struct igbvf_adapter *adapter = (struct igbvf_adapter *) data;

	/* Do the rest outside of interrupt context */
	schedule_work(&adapter->watchdog_task);
}

static void igbvf_watchdog_task(struct work_struct *work)
{
	struct igbvf_adapter *adapter = container_of(work,
	                                             struct igbvf_adapter,
	                                             watchdog_task);
	struct net_device *netdev = adapter->netdev;
	struct e1000_mac_info *mac = &adapter->hw.mac;
	struct igbvf_ring *tx_ring = adapter->tx_ring;
	struct e1000_hw *hw = &adapter->hw;
	u32 link;
	int tx_pending = 0;

	link = igbvf_has_link(adapter);

	if (link) {
		if (!netif_carrier_ok(netdev)) {
			mac->ops.get_link_up_info(&adapter->hw,
			                          &adapter->link_speed,
			                          &adapter->link_duplex);
			igbvf_print_link_info(adapter);

			netif_carrier_on(netdev);
			netif_wake_queue(netdev);
		}
	} else {
		if (netif_carrier_ok(netdev)) {
			adapter->link_speed = 0;
			adapter->link_duplex = 0;
			dev_info(&adapter->pdev->dev, "Link is Down\n");
			netif_carrier_off(netdev);
			netif_stop_queue(netdev);
		}
	}

	if (netif_carrier_ok(netdev)) {
		igbvf_update_stats(adapter);
	} else {
		tx_pending = (igbvf_desc_unused(tx_ring) + 1 <
		              tx_ring->count);
		if (tx_pending) {
			/*
			 * We've lost link, so the controller stops DMA,
			 * but we've got queued Tx work that's never going
			 * to get done, so reset controller to flush Tx.
			 * (Do the reset outside of interrupt context).
			 */
			adapter->tx_timeout_count++;
			schedule_work(&adapter->reset_task);
		}
	}

	/* Cause software interrupt to ensure Rx ring is cleaned */
	ew32(EICS, adapter->rx_ring->eims_value);

	/* Reset the timer */
	if (!test_bit(__IGBVF_DOWN, &adapter->state))
		mod_timer(&adapter->watchdog_timer,
			  round_jiffies(jiffies + (2 * HZ)));
}

#define IGBVF_TX_FLAGS_CSUM             0x00000001
#define IGBVF_TX_FLAGS_VLAN             0x00000002
#define IGBVF_TX_FLAGS_TSO              0x00000004
#define IGBVF_TX_FLAGS_IPV4             0x00000008
#define IGBVF_TX_FLAGS_VLAN_MASK        0xffff0000
#define IGBVF_TX_FLAGS_VLAN_SHIFT       16

static int igbvf_tso(struct igbvf_adapter *adapter,
                     struct igbvf_ring *tx_ring,
                     struct sk_buff *skb, u32 tx_flags, u8 *hdr_len)
{
	struct e1000_adv_tx_context_desc *context_desc;
	unsigned int i;
	int err;
	struct igbvf_buffer *buffer_info;
	u32 info = 0, tu_cmd = 0;
	u32 mss_l4len_idx, l4len;
	*hdr_len = 0;

	if (skb_header_cloned(skb)) {
		err = pskb_expand_head(skb, 0, 0, GFP_ATOMIC);
		if (err) {
			dev_err(&adapter->pdev->dev,
			        "igbvf_tso returning an error\n");
			return err;
		}
	}

	l4len = tcp_hdrlen(skb);
	*hdr_len += l4len;

	if (skb->protocol == htons(ETH_P_IP)) {
		struct iphdr *iph = ip_hdr(skb);
		iph->tot_len = 0;
		iph->check = 0;
		tcp_hdr(skb)->check = ~csum_tcpudp_magic(iph->saddr,
		                                         iph->daddr, 0,
		                                         IPPROTO_TCP,
		                                         0);
	} else if (skb_is_gso_v6(skb)) {
		ipv6_hdr(skb)->payload_len = 0;
		tcp_hdr(skb)->check = ~csum_ipv6_magic(&ipv6_hdr(skb)->saddr,
		                                       &ipv6_hdr(skb)->daddr,
		                                       0, IPPROTO_TCP, 0);
	}

	i = tx_ring->next_to_use;

	buffer_info = &tx_ring->buffer_info[i];
	context_desc = IGBVF_TX_CTXTDESC_ADV(*tx_ring, i);
	/* VLAN MACLEN IPLEN */
	if (tx_flags & IGBVF_TX_FLAGS_VLAN)
		info |= (tx_flags & IGBVF_TX_FLAGS_VLAN_MASK);
	info |= (skb_network_offset(skb) << E1000_ADVTXD_MACLEN_SHIFT);
	*hdr_len += skb_network_offset(skb);
	info |= (skb_transport_header(skb) - skb_network_header(skb));
	*hdr_len += (skb_transport_header(skb) - skb_network_header(skb));
	context_desc->vlan_macip_lens = cpu_to_le32(info);

	/* ADV DTYP TUCMD MKRLOC/ISCSIHEDLEN */
	tu_cmd |= (E1000_TXD_CMD_DEXT | E1000_ADVTXD_DTYP_CTXT);

	if (skb->protocol == htons(ETH_P_IP))
		tu_cmd |= E1000_ADVTXD_TUCMD_IPV4;
	tu_cmd |= E1000_ADVTXD_TUCMD_L4T_TCP;

	context_desc->type_tucmd_mlhl = cpu_to_le32(tu_cmd);

	/* MSS L4LEN IDX */
	mss_l4len_idx = (skb_shinfo(skb)->gso_size << E1000_ADVTXD_MSS_SHIFT);
	mss_l4len_idx |= (l4len << E1000_ADVTXD_L4LEN_SHIFT);

	context_desc->mss_l4len_idx = cpu_to_le32(mss_l4len_idx);
	context_desc->seqnum_seed = 0;

	buffer_info->time_stamp = jiffies;
	buffer_info->next_to_watch = i;
	buffer_info->dma = 0;
	i++;
	if (i == tx_ring->count)
		i = 0;

	tx_ring->next_to_use = i;

	return true;
}

static inline bool igbvf_tx_csum(struct igbvf_adapter *adapter,
                                 struct igbvf_ring *tx_ring,
                                 struct sk_buff *skb, u32 tx_flags)
{
	struct e1000_adv_tx_context_desc *context_desc;
	unsigned int i;
	struct igbvf_buffer *buffer_info;
	u32 info = 0, tu_cmd = 0;

	if ((skb->ip_summed == CHECKSUM_PARTIAL) ||
	    (tx_flags & IGBVF_TX_FLAGS_VLAN)) {
		i = tx_ring->next_to_use;
		buffer_info = &tx_ring->buffer_info[i];
		context_desc = IGBVF_TX_CTXTDESC_ADV(*tx_ring, i);

		if (tx_flags & IGBVF_TX_FLAGS_VLAN)
			info |= (tx_flags & IGBVF_TX_FLAGS_VLAN_MASK);

		info |= (skb_network_offset(skb) << E1000_ADVTXD_MACLEN_SHIFT);
		if (skb->ip_summed == CHECKSUM_PARTIAL)
			info |= (skb_transport_header(skb) -
			         skb_network_header(skb));


		context_desc->vlan_macip_lens = cpu_to_le32(info);

		tu_cmd |= (E1000_TXD_CMD_DEXT | E1000_ADVTXD_DTYP_CTXT);

		if (skb->ip_summed == CHECKSUM_PARTIAL) {
			switch (skb->protocol) {
			case __constant_htons(ETH_P_IP):
				tu_cmd |= E1000_ADVTXD_TUCMD_IPV4;
				if (ip_hdr(skb)->protocol == IPPROTO_TCP)
					tu_cmd |= E1000_ADVTXD_TUCMD_L4T_TCP;
				break;
			case __constant_htons(ETH_P_IPV6):
				if (ipv6_hdr(skb)->nexthdr == IPPROTO_TCP)
					tu_cmd |= E1000_ADVTXD_TUCMD_L4T_TCP;
				break;
			default:
				break;
			}
		}

		context_desc->type_tucmd_mlhl = cpu_to_le32(tu_cmd);
		context_desc->seqnum_seed = 0;
		context_desc->mss_l4len_idx = 0;

		buffer_info->time_stamp = jiffies;
		buffer_info->next_to_watch = i;
		buffer_info->dma = 0;
		i++;
		if (i == tx_ring->count)
			i = 0;
		tx_ring->next_to_use = i;

		return true;
	}

	return false;
}

static int igbvf_maybe_stop_tx(struct net_device *netdev, int size)
{
	struct igbvf_adapter *adapter = netdev_priv(netdev);

	/* there is enough descriptors then we don't need to worry  */
	if (igbvf_desc_unused(adapter->tx_ring) >= size)
		return 0;

	netif_stop_queue(netdev);

	smp_mb();

	/* We need to check again just in case room has been made available */
	if (igbvf_desc_unused(adapter->tx_ring) < size)
		return -EBUSY;

	netif_wake_queue(netdev);

	++adapter->restart_queue;
	return 0;
}

#define IGBVF_MAX_TXD_PWR       16
#define IGBVF_MAX_DATA_PER_TXD  (1 << IGBVF_MAX_TXD_PWR)

static inline int igbvf_tx_map_adv(struct igbvf_adapter *adapter,
                                   struct igbvf_ring *tx_ring,
                                   struct sk_buff *skb,
                                   unsigned int first)
{
	struct igbvf_buffer *buffer_info;
	struct pci_dev *pdev = adapter->pdev;
	unsigned int len = skb_headlen(skb);
	unsigned int count = 0, i;
	unsigned int f;

	i = tx_ring->next_to_use;

	buffer_info = &tx_ring->buffer_info[i];
	BUG_ON(len >= IGBVF_MAX_DATA_PER_TXD);
	buffer_info->length = len;
	/* set time_stamp *before* dma to help avoid a possible race */
	buffer_info->time_stamp = jiffies;
	buffer_info->next_to_watch = i;
	buffer_info->mapped_as_page = false;
	buffer_info->dma = dma_map_single(&pdev->dev, skb->data, len,
					  DMA_TO_DEVICE);
	if (dma_mapping_error(&pdev->dev, buffer_info->dma))
		goto dma_error;


	for (f = 0; f < skb_shinfo(skb)->nr_frags; f++) {
		const struct skb_frag_struct *frag;

		count++;
		i++;
		if (i == tx_ring->count)
			i = 0;

		frag = &skb_shinfo(skb)->frags[f];
		len = skb_frag_size(frag);

		buffer_info = &tx_ring->buffer_info[i];
		BUG_ON(len >= IGBVF_MAX_DATA_PER_TXD);
		buffer_info->length = len;
		buffer_info->time_stamp = jiffies;
		buffer_info->next_to_watch = i;
		buffer_info->mapped_as_page = true;
		buffer_info->dma = skb_frag_dma_map(&pdev->dev, frag, 0, len,
						DMA_TO_DEVICE);
		if (dma_mapping_error(&pdev->dev, buffer_info->dma))
			goto dma_error;
	}

	tx_ring->buffer_info[i].skb = skb;
	tx_ring->buffer_info[first].next_to_watch = i;

	return ++count;

dma_error:
	dev_err(&pdev->dev, "TX DMA map failed\n");

	/* clear timestamp and dma mappings for failed buffer_info mapping */
	buffer_info->dma = 0;
	buffer_info->time_stamp = 0;
	buffer_info->length = 0;
	buffer_info->next_to_watch = 0;
	buffer_info->mapped_as_page = false;
	if (count)
		count--;

	/* clear timestamp and dma mappings for remaining portion of packet */
	while (count--) {
		if (i==0)
			i += tx_ring->count;
		i--;
		buffer_info = &tx_ring->buffer_info[i];
		igbvf_put_txbuf(adapter, buffer_info);
	}

	return 0;
}

static inline void igbvf_tx_queue_adv(struct igbvf_adapter *adapter,
                                      struct igbvf_ring *tx_ring,
                                      int tx_flags, int count, u32 paylen,
                                      u8 hdr_len)
{
	union e1000_adv_tx_desc *tx_desc = NULL;
	struct igbvf_buffer *buffer_info;
	u32 olinfo_status = 0, cmd_type_len;
	unsigned int i;

	cmd_type_len = (E1000_ADVTXD_DTYP_DATA | E1000_ADVTXD_DCMD_IFCS |
	                E1000_ADVTXD_DCMD_DEXT);

	if (tx_flags & IGBVF_TX_FLAGS_VLAN)
		cmd_type_len |= E1000_ADVTXD_DCMD_VLE;

	if (tx_flags & IGBVF_TX_FLAGS_TSO) {
		cmd_type_len |= E1000_ADVTXD_DCMD_TSE;

		/* insert tcp checksum */
		olinfo_status |= E1000_TXD_POPTS_TXSM << 8;

		/* insert ip checksum */
		if (tx_flags & IGBVF_TX_FLAGS_IPV4)
			olinfo_status |= E1000_TXD_POPTS_IXSM << 8;

	} else if (tx_flags & IGBVF_TX_FLAGS_CSUM) {
		olinfo_status |= E1000_TXD_POPTS_TXSM << 8;
	}

	olinfo_status |= ((paylen - hdr_len) << E1000_ADVTXD_PAYLEN_SHIFT);

	i = tx_ring->next_to_use;
	while (count--) {
		buffer_info = &tx_ring->buffer_info[i];
		tx_desc = IGBVF_TX_DESC_ADV(*tx_ring, i);
		tx_desc->read.buffer_addr = cpu_to_le64(buffer_info->dma);
		tx_desc->read.cmd_type_len =
		         cpu_to_le32(cmd_type_len | buffer_info->length);
		tx_desc->read.olinfo_status = cpu_to_le32(olinfo_status);
		i++;
		if (i == tx_ring->count)
			i = 0;
	}

	tx_desc->read.cmd_type_len |= cpu_to_le32(adapter->txd_cmd);
	/* Force memory writes to complete before letting h/w
	 * know there are new descriptors to fetch.  (Only
	 * applicable for weak-ordered memory model archs,
	 * such as IA-64). */
	wmb();

	tx_ring->next_to_use = i;
	writel(i, adapter->hw.hw_addr + tx_ring->tail);
	/* we need this if more than one processor can write to our tail
	 * at a time, it syncronizes IO on IA64/Altix systems */
	mmiowb();
}

static netdev_tx_t igbvf_xmit_frame_ring_adv(struct sk_buff *skb,
					     struct net_device *netdev,
					     struct igbvf_ring *tx_ring)
{
	struct igbvf_adapter *adapter = netdev_priv(netdev);
	unsigned int first, tx_flags = 0;
	u8 hdr_len = 0;
	int count = 0;
	int tso = 0;

	if (test_bit(__IGBVF_DOWN, &adapter->state)) {
		dev_kfree_skb_any(skb);
		return NETDEV_TX_OK;
	}

	if (skb->len <= 0) {
		dev_kfree_skb_any(skb);
		return NETDEV_TX_OK;
	}

	/*
	 * need: count + 4 desc gap to keep tail from touching
         *       + 2 desc gap to keep tail from touching head,
         *       + 1 desc for skb->data,
         *       + 1 desc for context descriptor,
	 * head, otherwise try next time
	 */
	if (igbvf_maybe_stop_tx(netdev, skb_shinfo(skb)->nr_frags + 4)) {
		/* this is a hard error */
		return NETDEV_TX_BUSY;
	}

	if (vlan_tx_tag_present(skb)) {
		tx_flags |= IGBVF_TX_FLAGS_VLAN;
		tx_flags |= (vlan_tx_tag_get(skb) << IGBVF_TX_FLAGS_VLAN_SHIFT);
	}

	if (skb->protocol == htons(ETH_P_IP))
		tx_flags |= IGBVF_TX_FLAGS_IPV4;

	first = tx_ring->next_to_use;

	tso = skb_is_gso(skb) ?
		igbvf_tso(adapter, tx_ring, skb, tx_flags, &hdr_len) : 0;
	if (unlikely(tso < 0)) {
		dev_kfree_skb_any(skb);
		return NETDEV_TX_OK;
	}

	if (tso)
		tx_flags |= IGBVF_TX_FLAGS_TSO;
	else if (igbvf_tx_csum(adapter, tx_ring, skb, tx_flags) &&
	         (skb->ip_summed == CHECKSUM_PARTIAL))
		tx_flags |= IGBVF_TX_FLAGS_CSUM;

	/*
	 * count reflects descriptors mapped, if 0 then mapping error
	 * has occurred and we need to rewind the descriptor queue
	 */
	count = igbvf_tx_map_adv(adapter, tx_ring, skb, first);

	if (count) {
		igbvf_tx_queue_adv(adapter, tx_ring, tx_flags, count,
		                   skb->len, hdr_len);
		/* Make sure there is space in the ring for the next send. */
		igbvf_maybe_stop_tx(netdev, MAX_SKB_FRAGS + 4);
	} else {
		dev_kfree_skb_any(skb);
		tx_ring->buffer_info[first].time_stamp = 0;
		tx_ring->next_to_use = first;
	}

	return NETDEV_TX_OK;
}

static netdev_tx_t igbvf_xmit_frame(struct sk_buff *skb,
				    struct net_device *netdev)
{
	struct igbvf_adapter *adapter = netdev_priv(netdev);
	struct igbvf_ring *tx_ring;

	if (test_bit(__IGBVF_DOWN, &adapter->state)) {
		dev_kfree_skb_any(skb);
		return NETDEV_TX_OK;
	}

	tx_ring = &adapter->tx_ring[0];

	return igbvf_xmit_frame_ring_adv(skb, netdev, tx_ring);
}

/**
 * igbvf_tx_timeout - Respond to a Tx Hang
 * @netdev: network interface device structure
 **/
static void igbvf_tx_timeout(struct net_device *netdev)
{
	struct igbvf_adapter *adapter = netdev_priv(netdev);

	/* Do the reset outside of interrupt context */
	adapter->tx_timeout_count++;
	schedule_work(&adapter->reset_task);
}

static void igbvf_reset_task(struct work_struct *work)
{
	struct igbvf_adapter *adapter;
	adapter = container_of(work, struct igbvf_adapter, reset_task);

	igbvf_reinit_locked(adapter);
}

/**
 * igbvf_get_stats - Get System Network Statistics
 * @netdev: network interface device structure
 *
 * Returns the address of the device statistics structure.
 * The statistics are actually updated from the timer callback.
 **/
static struct net_device_stats *igbvf_get_stats(struct net_device *netdev)
{
	struct igbvf_adapter *adapter = netdev_priv(netdev);

	/* only return the current stats */
	return &adapter->net_stats;
}

/**
 * igbvf_change_mtu - Change the Maximum Transfer Unit
 * @netdev: network interface device structure
 * @new_mtu: new value for maximum frame size
 *
 * Returns 0 on success, negative on failure
 **/
static int igbvf_change_mtu(struct net_device *netdev, int new_mtu)
{
	struct igbvf_adapter *adapter = netdev_priv(netdev);
	int max_frame = new_mtu + ETH_HLEN + ETH_FCS_LEN;

	if ((new_mtu < 68) || (max_frame > MAX_JUMBO_FRAME_SIZE)) {
		dev_err(&adapter->pdev->dev, "Invalid MTU setting\n");
		return -EINVAL;
	}

#define MAX_STD_JUMBO_FRAME_SIZE 9234
	if (max_frame > MAX_STD_JUMBO_FRAME_SIZE) {
		dev_err(&adapter->pdev->dev, "MTU > 9216 not supported.\n");
		return -EINVAL;
	}

	while (test_and_set_bit(__IGBVF_RESETTING, &adapter->state))
		msleep(1);
	/* igbvf_down has a dependency on max_frame_size */
	adapter->max_frame_size = max_frame;
	if (netif_running(netdev))
		igbvf_down(adapter);

	/*
	 * NOTE: netdev_alloc_skb reserves 16 bytes, and typically NET_IP_ALIGN
	 * means we reserve 2 more, this pushes us to allocate from the next
	 * larger slab size.
	 * i.e. RXBUFFER_2048 --> size-4096 slab
	 * However with the new *_jumbo_rx* routines, jumbo receives will use
	 * fragmented skbs
	 */

	if (max_frame <= 1024)
		adapter->rx_buffer_len = 1024;
	else if (max_frame <= 2048)
		adapter->rx_buffer_len = 2048;
	else
#if (PAGE_SIZE / 2) > 16384
		adapter->rx_buffer_len = 16384;
#else
		adapter->rx_buffer_len = PAGE_SIZE / 2;
#endif


	/* adjust allocation if LPE protects us, and we aren't using SBP */
	if ((max_frame == ETH_FRAME_LEN + ETH_FCS_LEN) ||
	     (max_frame == ETH_FRAME_LEN + VLAN_HLEN + ETH_FCS_LEN))
		adapter->rx_buffer_len = ETH_FRAME_LEN + VLAN_HLEN +
		                         ETH_FCS_LEN;

	dev_info(&adapter->pdev->dev, "changing MTU from %d to %d\n",
	         netdev->mtu, new_mtu);
	netdev->mtu = new_mtu;

	if (netif_running(netdev))
		igbvf_up(adapter);
	else
		igbvf_reset(adapter);

	clear_bit(__IGBVF_RESETTING, &adapter->state);

	return 0;
}

static int igbvf_ioctl(struct net_device *netdev, struct ifreq *ifr, int cmd)
{
	switch (cmd) {
	default:
		return -EOPNOTSUPP;
	}
}

static int igbvf_suspend(struct pci_dev *pdev, pm_message_t state)
{
	struct net_device *netdev = pci_get_drvdata(pdev);
	struct igbvf_adapter *adapter = netdev_priv(netdev);
#ifdef CONFIG_PM
	int retval = 0;
#endif

	netif_device_detach(netdev);

	if (netif_running(netdev)) {
		WARN_ON(test_bit(__IGBVF_RESETTING, &adapter->state));
		igbvf_down(adapter);
		igbvf_free_irq(adapter);
	}

#ifdef CONFIG_PM
	retval = pci_save_state(pdev);
	if (retval)
		return retval;
#endif

	pci_disable_device(pdev);

	return 0;
}

#ifdef CONFIG_PM
static int igbvf_resume(struct pci_dev *pdev)
{
	struct net_device *netdev = pci_get_drvdata(pdev);
	struct igbvf_adapter *adapter = netdev_priv(netdev);
	u32 err;

	pci_restore_state(pdev);
	err = pci_enable_device_mem(pdev);
	if (err) {
		dev_err(&pdev->dev, "Cannot enable PCI device from suspend\n");
		return err;
	}

	pci_set_master(pdev);

	if (netif_running(netdev)) {
		err = igbvf_request_irq(adapter);
		if (err)
			return err;
	}

	igbvf_reset(adapter);

	if (netif_running(netdev))
		igbvf_up(adapter);

	netif_device_attach(netdev);

	return 0;
}
#endif

static void igbvf_shutdown(struct pci_dev *pdev)
{
	igbvf_suspend(pdev, PMSG_SUSPEND);
}

#ifdef CONFIG_NET_POLL_CONTROLLER
/*
 * Polling 'interrupt' - used by things like netconsole to send skbs
 * without having to re-enable interrupts. It's not called while
 * the interrupt routine is executing.
 */
static void igbvf_netpoll(struct net_device *netdev)
{
	struct igbvf_adapter *adapter = netdev_priv(netdev);

	disable_irq(adapter->pdev->irq);

	igbvf_clean_tx_irq(adapter->tx_ring);

	enable_irq(adapter->pdev->irq);
}
#endif

/**
 * igbvf_io_error_detected - called when PCI error is detected
 * @pdev: Pointer to PCI device
 * @state: The current pci connection state
 *
 * This function is called after a PCI bus error affecting
 * this device has been detected.
 */
static pci_ers_result_t igbvf_io_error_detected(struct pci_dev *pdev,
                                                pci_channel_state_t state)
{
	struct net_device *netdev = pci_get_drvdata(pdev);
	struct igbvf_adapter *adapter = netdev_priv(netdev);

	netif_device_detach(netdev);

	if (state == pci_channel_io_perm_failure)
		return PCI_ERS_RESULT_DISCONNECT;

	if (netif_running(netdev))
		igbvf_down(adapter);
	pci_disable_device(pdev);

	/* Request a slot slot reset. */
	return PCI_ERS_RESULT_NEED_RESET;
}

/**
 * igbvf_io_slot_reset - called after the pci bus has been reset.
 * @pdev: Pointer to PCI device
 *
 * Restart the card from scratch, as if from a cold-boot. Implementation
 * resembles the first-half of the igbvf_resume routine.
 */
static pci_ers_result_t igbvf_io_slot_reset(struct pci_dev *pdev)
{
	struct net_device *netdev = pci_get_drvdata(pdev);
	struct igbvf_adapter *adapter = netdev_priv(netdev);

	if (pci_enable_device_mem(pdev)) {
		dev_err(&pdev->dev,
			"Cannot re-enable PCI device after reset.\n");
		return PCI_ERS_RESULT_DISCONNECT;
	}
	pci_set_master(pdev);

	igbvf_reset(adapter);

	return PCI_ERS_RESULT_RECOVERED;
}

/**
 * igbvf_io_resume - called when traffic can start flowing again.
 * @pdev: Pointer to PCI device
 *
 * This callback is called when the error recovery driver tells us that
 * its OK to resume normal operation. Implementation resembles the
 * second-half of the igbvf_resume routine.
 */
static void igbvf_io_resume(struct pci_dev *pdev)
{
	struct net_device *netdev = pci_get_drvdata(pdev);
	struct igbvf_adapter *adapter = netdev_priv(netdev);

	if (netif_running(netdev)) {
		if (igbvf_up(adapter)) {
			dev_err(&pdev->dev,
				"can't bring device back up after reset\n");
			return;
		}
	}

	netif_device_attach(netdev);
}

static void igbvf_print_device_info(struct igbvf_adapter *adapter)
{
	struct e1000_hw *hw = &adapter->hw;
	struct net_device *netdev = adapter->netdev;
	struct pci_dev *pdev = adapter->pdev;

	if (hw->mac.type == e1000_vfadapt_i350)
		dev_info(&pdev->dev, "Intel(R) I350 Virtual Function\n");
	else
		dev_info(&pdev->dev, "Intel(R) 82576 Virtual Function\n");
	dev_info(&pdev->dev, "Address: %pM\n", netdev->dev_addr);
}

static int igbvf_set_features(struct net_device *netdev,
	netdev_features_t features)
{
	struct igbvf_adapter *adapter = netdev_priv(netdev);

	if (features & NETIF_F_RXCSUM)
		adapter->flags &= ~IGBVF_FLAG_RX_CSUM_DISABLED;
	else
		adapter->flags |= IGBVF_FLAG_RX_CSUM_DISABLED;

	return 0;
}

static const struct net_device_ops igbvf_netdev_ops = {
	.ndo_open                       = igbvf_open,
	.ndo_stop                       = igbvf_close,
	.ndo_start_xmit                 = igbvf_xmit_frame,
	.ndo_get_stats                  = igbvf_get_stats,
	.ndo_set_rx_mode		= igbvf_set_multi,
	.ndo_set_mac_address            = igbvf_set_mac,
	.ndo_change_mtu                 = igbvf_change_mtu,
	.ndo_do_ioctl                   = igbvf_ioctl,
	.ndo_tx_timeout                 = igbvf_tx_timeout,
	.ndo_vlan_rx_add_vid            = igbvf_vlan_rx_add_vid,
	.ndo_vlan_rx_kill_vid           = igbvf_vlan_rx_kill_vid,
#ifdef CONFIG_NET_POLL_CONTROLLER
	.ndo_poll_controller            = igbvf_netpoll,
#endif
	.ndo_set_features               = igbvf_set_features,
};

/**
 * igbvf_probe - Device Initialization Routine
 * @pdev: PCI device information struct
 * @ent: entry in igbvf_pci_tbl
 *
 * Returns 0 on success, negative on failure
 *
 * igbvf_probe initializes an adapter identified by a pci_dev structure.
 * The OS initialization, configuring of the adapter private structure,
 * and a hardware reset occur.
 **/
static int __devinit igbvf_probe(struct pci_dev *pdev,
                                 const struct pci_device_id *ent)
{
	struct net_device *netdev;
	struct igbvf_adapter *adapter;
	struct e1000_hw *hw;
	const struct igbvf_info *ei = igbvf_info_tbl[ent->driver_data];

	static int cards_found;
	int err, pci_using_dac;

	err = pci_enable_device_mem(pdev);
	if (err)
		return err;

	pci_using_dac = 0;
	err = dma_set_mask(&pdev->dev, DMA_BIT_MASK(64));
	if (!err) {
		err = dma_set_coherent_mask(&pdev->dev, DMA_BIT_MASK(64));
		if (!err)
			pci_using_dac = 1;
	} else {
		err = dma_set_mask(&pdev->dev, DMA_BIT_MASK(32));
		if (err) {
			err = dma_set_coherent_mask(&pdev->dev,
						    DMA_BIT_MASK(32));
			if (err) {
				dev_err(&pdev->dev, "No usable DMA "
				        "configuration, aborting\n");
				goto err_dma;
			}
		}
	}

	err = pci_request_regions(pdev, igbvf_driver_name);
	if (err)
		goto err_pci_reg;

	pci_set_master(pdev);

	err = -ENOMEM;
	netdev = alloc_etherdev(sizeof(struct igbvf_adapter));
	if (!netdev)
		goto err_alloc_etherdev;

	SET_NETDEV_DEV(netdev, &pdev->dev);

	pci_set_drvdata(pdev, netdev);
	adapter = netdev_priv(netdev);
	hw = &adapter->hw;
	adapter->netdev = netdev;
	adapter->pdev = pdev;
	adapter->ei = ei;
	adapter->pba = ei->pba;
	adapter->flags = ei->flags;
	adapter->hw.back = adapter;
	adapter->hw.mac.type = ei->mac;
	adapter->msg_enable = netif_msg_init(debug, DEFAULT_MSG_ENABLE);

	/* PCI config space info */

	hw->vendor_id = pdev->vendor;
	hw->device_id = pdev->device;
	hw->subsystem_vendor_id = pdev->subsystem_vendor;
	hw->subsystem_device_id = pdev->subsystem_device;
	hw->revision_id = pdev->revision;

	err = -EIO;
	adapter->hw.hw_addr = ioremap(pci_resource_start(pdev, 0),
	                              pci_resource_len(pdev, 0));

	if (!adapter->hw.hw_addr)
		goto err_ioremap;

	if (ei->get_variants) {
		err = ei->get_variants(adapter);
		if (err)
			goto err_ioremap;
	}

	/* setup adapter struct */
	err = igbvf_sw_init(adapter);
	if (err)
		goto err_sw_init;

	/* construct the net_device struct */
	netdev->netdev_ops = &igbvf_netdev_ops;

	igbvf_set_ethtool_ops(netdev);
	netdev->watchdog_timeo = 5 * HZ;
	strncpy(netdev->name, pci_name(pdev), sizeof(netdev->name) - 1);

	adapter->bd_number = cards_found++;

	netdev->hw_features = NETIF_F_SG |
	                   NETIF_F_IP_CSUM |
			   NETIF_F_IPV6_CSUM |
			   NETIF_F_TSO |
			   NETIF_F_TSO6 |
			   NETIF_F_RXCSUM;

	netdev->features = netdev->hw_features |
	                   NETIF_F_HW_VLAN_TX |
	                   NETIF_F_HW_VLAN_RX |
	                   NETIF_F_HW_VLAN_FILTER;

	if (pci_using_dac)
		netdev->features |= NETIF_F_HIGHDMA;

	netdev->vlan_features |= NETIF_F_TSO;
	netdev->vlan_features |= NETIF_F_TSO6;
	netdev->vlan_features |= NETIF_F_IP_CSUM;
	netdev->vlan_features |= NETIF_F_IPV6_CSUM;
	netdev->vlan_features |= NETIF_F_SG;

	/*reset the controller to put the device in a known good state */
	err = hw->mac.ops.reset_hw(hw);
	if (err) {
		dev_info(&pdev->dev,
			 "PF still in reset state, assigning new address."
			 " Is the PF interface up?\n");
		eth_hw_addr_random(netdev);
		memcpy(adapter->hw.mac.addr, netdev->dev_addr,
			netdev->addr_len);
	} else {
		err = hw->mac.ops.read_mac_addr(hw);
		if (err) {
			dev_err(&pdev->dev, "Error reading MAC address\n");
			goto err_hw_init;
		}
		memcpy(netdev->dev_addr, adapter->hw.mac.addr,
			netdev->addr_len);
	}

	if (!is_valid_ether_addr(netdev->perm_addr)) {
		dev_err(&pdev->dev, "Invalid MAC Address: %pM\n",
		        netdev->dev_addr);
		err = -EIO;
		goto err_hw_init;
	}

	memcpy(netdev->perm_addr, adapter->hw.mac.addr, netdev->addr_len);

	setup_timer(&adapter->watchdog_timer, &igbvf_watchdog,
	            (unsigned long) adapter);

	INIT_WORK(&adapter->reset_task, igbvf_reset_task);
	INIT_WORK(&adapter->watchdog_task, igbvf_watchdog_task);

	/* ring size defaults */
	adapter->rx_ring->count = 1024;
	adapter->tx_ring->count = 1024;

	/* reset the hardware with the new settings */
	igbvf_reset(adapter);

	strcpy(netdev->name, "eth%d");
	err = register_netdev(netdev);
	if (err)
		goto err_hw_init;

	/* tell the stack to leave us alone until igbvf_open() is called */
	netif_carrier_off(netdev);
	netif_stop_queue(netdev);

	igbvf_print_device_info(adapter);

	igbvf_initialize_last_counter_stats(adapter);

	return 0;

err_hw_init:
	kfree(adapter->tx_ring);
	kfree(adapter->rx_ring);
err_sw_init:
	igbvf_reset_interrupt_capability(adapter);
	iounmap(adapter->hw.hw_addr);
err_ioremap:
	free_netdev(netdev);
err_alloc_etherdev:
	pci_release_regions(pdev);
err_pci_reg:
err_dma:
	pci_disable_device(pdev);
	return err;
}

/**
 * igbvf_remove - Device Removal Routine
 * @pdev: PCI device information struct
 *
 * igbvf_remove is called by the PCI subsystem to alert the driver
 * that it should release a PCI device.  The could be caused by a
 * Hot-Plug event, or because the driver is going to be removed from
 * memory.
 **/
static void __devexit igbvf_remove(struct pci_dev *pdev)
{
	struct net_device *netdev = pci_get_drvdata(pdev);
	struct igbvf_adapter *adapter = netdev_priv(netdev);
	struct e1000_hw *hw = &adapter->hw;

	/*
	 * The watchdog timer may be rescheduled, so explicitly
	 * disable it from being rescheduled.
	 */
	set_bit(__IGBVF_DOWN, &adapter->state);
	del_timer_sync(&adapter->watchdog_timer);

	cancel_work_sync(&adapter->reset_task);
	cancel_work_sync(&adapter->watchdog_task);

	unregister_netdev(netdev);

	igbvf_reset_interrupt_capability(adapter);

	/*
	 * it is important to delete the napi struct prior to freeing the
	 * rx ring so that you do not end up with null pointer refs
	 */
	netif_napi_del(&adapter->rx_ring->napi);
	kfree(adapter->tx_ring);
	kfree(adapter->rx_ring);

	iounmap(hw->hw_addr);
	if (hw->flash_address)
		iounmap(hw->flash_address);
	pci_release_regions(pdev);

	free_netdev(netdev);

	pci_disable_device(pdev);
}

/* PCI Error Recovery (ERS) */
static struct pci_error_handlers igbvf_err_handler = {
	.error_detected = igbvf_io_error_detected,
	.slot_reset = igbvf_io_slot_reset,
	.resume = igbvf_io_resume,
};

static DEFINE_PCI_DEVICE_TABLE(igbvf_pci_tbl) = {
	{ PCI_VDEVICE(INTEL, E1000_DEV_ID_82576_VF), board_vf },
	{ PCI_VDEVICE(INTEL, E1000_DEV_ID_I350_VF), board_i350_vf },
	{ } /* terminate list */
};
MODULE_DEVICE_TABLE(pci, igbvf_pci_tbl);

/* PCI Device API Driver */
static struct pci_driver igbvf_driver = {
	.name     = igbvf_driver_name,
	.id_table = igbvf_pci_tbl,
	.probe    = igbvf_probe,
	.remove   = __devexit_p(igbvf_remove),
#ifdef CONFIG_PM
	/* Power Management Hooks */
	.suspend  = igbvf_suspend,
	.resume   = igbvf_resume,
#endif
	.shutdown = igbvf_shutdown,
	.err_handler = &igbvf_err_handler
};

/**
 * igbvf_init_module - Driver Registration Routine
 *
 * igbvf_init_module is the first routine called when the driver is
 * loaded. All it does is register with the PCI subsystem.
 **/
static int __init igbvf_init_module(void)
{
	int ret;
	pr_info("%s - version %s\n", igbvf_driver_string, igbvf_driver_version);
	pr_info("%s\n", igbvf_copyright);

	ret = pci_register_driver(&igbvf_driver);

	return ret;
}
module_init(igbvf_init_module);

/**
 * igbvf_exit_module - Driver Exit Cleanup Routine
 *
 * igbvf_exit_module is called just before the driver is removed
 * from memory.
 **/
static void __exit igbvf_exit_module(void)
{
	pci_unregister_driver(&igbvf_driver);
}
module_exit(igbvf_exit_module);


MODULE_AUTHOR("Intel Corporation, <e1000-devel@lists.sourceforge.net>");
MODULE_DESCRIPTION("Intel(R) Gigabit Virtual Function Network Driver");
MODULE_LICENSE("GPL");
MODULE_VERSION(DRV_VERSION);

/* netdev.c */<|MERGE_RESOLUTION|>--- conflicted
+++ resolved
@@ -54,14 +54,11 @@
 		  "Intel(R) Gigabit Virtual Function Network Driver";
 static const char igbvf_copyright[] =
 		  "Copyright (c) 2009 - 2012 Intel Corporation.";
-<<<<<<< HEAD
-=======
 
 #define DEFAULT_MSG_ENABLE (NETIF_MSG_DRV|NETIF_MSG_PROBE|NETIF_MSG_LINK)
 static int debug = -1;
 module_param(debug, int, 0);
 MODULE_PARM_DESC(debug, "Debug level (0=none,...,16=all)");
->>>>>>> e9676695
 
 static int igbvf_poll(struct napi_struct *napi, int budget);
 static void igbvf_reset(struct igbvf_adapter *);
