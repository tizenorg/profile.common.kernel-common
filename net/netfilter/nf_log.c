--- conflicted
+++ resolved
@@ -368,15 +368,9 @@
 	return 0;
 
 out_sysctl:
-<<<<<<< HEAD
 #ifdef CONFIG_PROC_FS
-	/* For init_net: errors will trigger panic, don't unroll on error. */
-	if (!net_eq(net, &init_net))
-		remove_proc_entry("nf_log", net->nf.proc_netfilter);
+	remove_proc_entry("nf_log", net->nf.proc_netfilter);
 #endif
-=======
-	remove_proc_entry("nf_log", net->nf.proc_netfilter);
->>>>>>> 7f87712c
 	return ret;
 }
 
