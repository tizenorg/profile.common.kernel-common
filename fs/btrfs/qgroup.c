--- conflicted
+++ resolved
@@ -1973,11 +1973,7 @@
 				   elem.seq, &roots);
 	btrfs_put_tree_mod_seq(fs_info, &elem);
 	if (ret < 0)
-<<<<<<< HEAD
-		return ret;
-=======
-		goto out;
->>>>>>> 9e82bf01
+		goto out;
 
 	if (roots->nnodes != 1)
 		goto out;
